classdef shackHartmann < hgsetget
    % SHACKHARTMANN Create a Shack-Hartmann object
    %
    % obj = shackHartmann(nLenslet,detectorResolution) creates a
    % Shack-Hartmann object with a (nLenslet X nLenslet) lenslet array and
    % a detector with a detectorResolution resolution
    %
    % obj = shackHartmann(nLenslet,detectorResolution,validLenslet) creates
    % a Shack-Hartmann object with a (nLenslet X nLenslet) lenslet array, a
    % detector with a detectorResolution resolution and a logical mask of
    % size nLenslet setting the location of the valid lenslets inside the
    % lenslet array
    %
    % See also: lensletArray, detector, source, lensletArrayHowto,
    % detectorHowto
    
    properties
        % lenslet array object
        lenslets;
        % detector object
        camera;
        % camera flat field
        flatField = 0;
        % camera pixel gains
        pixelGains = 1;
        % use quad-cell
        quadCell = false;
        % use center of gravity
        centroiding = true;
        % use matched filter
        matchedFilter = false;
        % use correlation
        correlation = false;
        % timer
        paceMaker;
        % slopes display handle
        slopesDisplayHandle;
        % slope listener
        slopesListener;
        % intensity display handle
        intensityDisplayHandle;
        % intensity listener
        intensityListener;
        % frame pixel threshold
        framePixelThreshold = -inf;
        % slopes units (default:1 is pixel)
        slopesUnits = 1;
        % zernike to slopes conversion matrix
        zern2slopes;
        % wavefront sensor tag
        tag = 'SHACK-HARTMANN';
        % if true the mean of the slopes are removed
        rmMeanSlopes = false;
        % mean slopes
        meanSlopes;
    end
    
    properties (SetObservable=true)
        % measurements
        slopes=0;
    end
    
    properties (Dependent)
        % valid lenslet mask
        validLenslet;
        % measurements reference
        referenceSlopes;
    end
    
    properties (Dependent, SetAccess=private)
        % number of valid lenslet
        nValidLenslet;
        % number of slopes
        nSlope;
        % intensity in each lenslet
        lensletIntensity;
        % valid actuatord
        validActuator;
        % zernike coefficients
        zernCoefs;
        % X slopes map
        xSlopesMap
        % Y slopes map
        ySlopesMap
    end
    
    properties (Access=protected)
        %         p_slopes;
        p_referenceSlopes=0;
        p_validLenslet;
        % index array to reshape a detector frame into a matrix with one
        % raster imagelet per column
        indexRasterLenslet = NaN;
        % lenslet centers
        lensletCenterX;
        lensletCenterY;
        log;
        quadCellX = [1 ;  1 ; -1 ; -1];
        quadCellY = [1 ; -1 ;  1 ; -1];
        meanProjection;
        spotTrail = zeros(2,10);
    end
    
    methods
        
        %% Constructor
        function obj = shackHartmann(nLenslet,detectorResolution,minLightRatio)
            if nargin>1
            error(nargchk(1, 4, nargin))
            obj.lenslets = lensletArray(nLenslet);
            obj.camera   = detector(detectorResolution);
            if detectorResolution==2
                obj.quadCell = true;
                obj.centroiding = false;
            end
            obj.lenslets.nLensletWavePx = ...
                detectorResolution/nLenslet;
            if nargin>2
                obj.lenslets.minLightRatio = minLightRatio;
            else
                obj.lenslets.minLightRatio = 0;
            end
            obj.validLenslet = true(nLenslet);
            obj.camera.frameGrabber ...
                = obj.lenslets;
            obj.referenceSlopes = zeros(obj.nValidLenslet*2,1);
            obj.p_referenceSlopes = ...
                repmat(obj.p_referenceSlopes,obj.lenslets.nArray,1);
            
            %             % intensity listener (BROKEN: shackhartmann is not deleted after a clear)
            %             obj.intensityListener = addlistener(obj.camera,'frame','PostSet',...
            %                 @(src,evnt) intensityDisplay(obj) );
            % %             obj.intensityListener.Enabled = false;
            % Timer settings
            obj.paceMaker = timer;
            obj.paceMaker.name = 'Shack-Hartmann Wavefront Sensor';
            %             obj.paceMaker.TimerFcn = {@timerCallBack, obj};(BROKEN: shackhartmann is not deleted after a clear)
            obj.paceMaker.ExecutionMode = 'FixedSpacing';
            obj.paceMaker.BusyMode = 'drop';
            obj.paceMaker.Period = 1e-1;
            obj.paceMaker.ErrorFcn = 'disp('' @detector: frame rate too high!'')';
            %             function timerCallBack( timerObj, event, a)
            %                 %                 fprintf(' @detector: %3.2fs\n',timerObj.instantPeriod)
            %                 a.grabAndProcess
            %             end
            display(obj)
            obj.log = logBook.checkIn(obj);
            end
            setSlopesListener(obj)
        end
        
        %% Destructor
        function delete(obj)
            %             if isvalid(obj.slopesListener)
            %                 delete(obj.slopesListener)
            %             end
            %             if isvalid(obj.intensityListener)
            %                 delete(obj.intensityListener)
            %             end
            %             if isvalid(obj.paceMaker)
            %                 if strcmp(obj.paceMaker.Running,'on')
            %                     stop(obj.paceMaker)
            %                 end
            %                 delete(obj.paceMaker)
            %             end
            if ishandle(obj.slopesDisplayHandle)
                delete(obj.slopesDisplayHandle)
            end
            if ishandle(obj.intensityDisplayHandle)
                delete(obj.intensityDisplayHandle)
            end
            delete(obj.lenslets)
            delete(obj.camera)
            if ~isempty(obj.log)
                checkOut(obj.log,obj);
            end
        end
        
        function display(obj)
            %% DISPLAY Display object information
            %
            % display(obj) prints information about the Shack-Hartmann
            % wavefront sensor object
            
            fprintf('___ %s ___\n',obj.tag)
            fprintf(' Shack-Hartmann wavefront sensor: \n  . %d lenslets total on the pupil\n  . %d pixels per lenslet \n',...
                obj.nValidLenslet,obj.camera.resolution(1)/obj.lenslets.nLenslet)
            if isinf(obj.framePixelThreshold)
                algoProp = ', no thresholding!';
            else
                algoProp = sprintf(', pixel threshold: %d\n',obj.framePixelThreshold);
            end
            
            algo = {'quadCell','centroiding','matchedFilter','correlation'};
            algoTF = [obj.quadCell,obj.centroiding,obj.matchedFilter,obj.correlation];
            fprintf('  . spot algorithm: %s%s\n',algo{algoTF},algoProp);
            fprintf('----------------------------------------------------\n')
            display(obj.lenslets)
            display(obj.camera)
            
        end
        
        function obj = saveobj(obj)
            %% SAVEOBJ
            delete(obj.slopesListener)
            add(obj.log,obj,'Save!')
        end        
        
        function INIT(obj)
            %% INIT WFS initialization
            %
            % obj.INIT computes the valid lenslet and set the reference
            % slopes based on the last measurements
            
            add(obj.log,obj,'Setting the valid lenslet and the reference slopes!')
            setValidLenslet(obj);
            obj.referenceSlopes = obj.slopes;
        end
        
        %         %% Get and Set slopes
        %         function slopes = get.slopes(obj)
        %             slopes = obj.p_slopes;
        %         end
        %         function set.slopes(obj,val)
        %             obj.p_slopes = val;
        %         end
        
        %% Get and Set valid lenslets
        function validLenslet = get.validLenslet(obj)
            validLenslet = obj.p_validLenslet;
        end
        function set.validLenslet(obj,val)
            obj.p_validLenslet = logical(val);
            index = ~[obj.p_validLenslet(:);obj.p_validLenslet(:)];
            obj.p_referenceSlopes(index) = [];
            obj.slopes(index) = [];
            obj.meanProjection = [ ...
                ones(obj.nValidLenslet,1)  zeros(obj.nValidLenslet,1)
                zeros(obj.nValidLenslet,1) ones(obj.nValidLenslet,1) ];
        end
        
        %% Get number of valid lenslet
        function nValidLenslet = get.nValidLenslet(obj)
            nValidLenslet = sum(obj.validLenslet(:));
        end
        
        %% Get number of slopes
        function nSlope = get.nSlope(obj)
            nSlope = obj.nValidLenslet*2;
        end
        
        %% Get X slopes map
        function out = get.xSlopesMap(obj)
            out = zeros(obj.lenslets.nLenslet);
            out(obj.validLenslet) = obj.slopes(1:end/2);
        end
        
        %% Get Y slopes map
        function out = get.ySlopesMap(obj)
            out = zeros(obj.lenslets.nLenslet);
            out(obj.validLenslet) = obj.slopes(1+end/2:end);
        end
        
        %% Get valid actuators
        function val = get.validActuator(obj)
            nElements            = 2*obj.lenslets.nLenslet+1; % Linear number of lenslet+actuator
            validLensletActuator = zeros(nElements);
            index                = 2:2:nElements; % Lenslet index
            validLensletActuator(index,index) = obj.validLenslet;
            for xLenslet = index
                for yLenslet = index
                    if validLensletActuator(xLenslet,yLenslet)==1
                        xActuatorIndice = [xLenslet-1,xLenslet-1,...
                            xLenslet+1,xLenslet+1];
                        yActuatorIndice = [yLenslet-1,yLenslet+1,...
                            yLenslet+1,yLenslet-1];
                        validLensletActuator(xActuatorIndice,yActuatorIndice) = 1;
                    end
                end
            end
            index = 1:2:nElements; % Actuator index
            val   = logical(validLensletActuator(index,index));
        end
        
        %% Get/Set the reference spots and update spots location display if
        %% there is one
        function val = get.referenceSlopes(obj)
            val = obj.p_referenceSlopes;
        end
        function set.referenceSlopes(obj,val)
            obj.slopes = obj.slopes + obj.p_referenceSlopes;
            obj.p_referenceSlopes = val;
            obj.slopes = obj.slopes - obj.p_referenceSlopes;
            %             if ishandle(obj.slopesDisplayHandle)
            %                 hc = get(obj.slopesDisplayHandle,'children');
            %                 u = obj.p_referenceSlopes(1:end/2)+obj.lensletCenterX;
            %                 v = obj.p_referenceSlopes(1+end/2:end)+obj.lensletCenterY;
            %                 set(hc(2),'xData',u,'yData',v)
            %             end
        end
        
        %% Get the zernike coeficients
        function val = get.zernCoefs(obj)
            val = obj.zern2slopes\obj.slopes;
            val(1,:) = []; % piston=0 removed
        end
        
        %% Computes the intensity in each lenslet
        function lensletIntensity = get.lensletIntensity(obj)
            if isempty(obj.camera.frame)
                lensletIntensity = [];
            else
                [nPx,mPx]  = size(obj.camera.frame);
                nLensletArray = obj.lenslets.nArray;
                nPxLenslet = nPx/obj.lenslets.nLenslet;
                mPxLenslet = mPx/obj.lenslets.nLenslet/nLensletArray;
                try
                    buffer     = obj.camera.frame(obj.indexRasterLenslet);
                catch ME
                    fprintf( '@(shackHartmann)> %s\n',ME.identifier)
                    obj.indexRasterLenslet ...
                        = utilities.rearrange([nPx,mPx],[nPxLenslet,mPxLenslet]);
                    v = ~obj.validLenslet(:);
                    v = repmat(v,nLensletArray,1);
                    obj.indexRasterLenslet(:,v) = [];
                    buffer     = obj.camera.frame(obj.indexRasterLenslet);
                end
                lensletIntensity = sum(buffer);
            end
        end
        
        
        function setValidLenslet(obj,pupilIntensity)
            %% SETVALIDLENSLET Valid lenslet mask
            %
            % setValidLenslet(obj,pupilIntensity) sets the mask of valid
            % lenslet based on the value of minLightRatio in the lenslets
            % object providing the pupil intensity map
            
            if nargin<2
                pupilIntensity = obj.lensletIntensity./max(obj.lensletIntensity);
            else
                n = length(pupilIntensity);
                nL = n/obj.lenslets.nLenslet;
                pupilIntensity = reshape(pupilIntensity,nL,n*obj.lenslets.nLenslet);
                pupilIntensity = sum(pupilIntensity);
                pupilIntensity = reshape(pupilIntensity,obj.lenslets.nLenslet,obj.lenslets.nLenslet*nL);
                pupilIntensity = reshape(pupilIntensity',nL,obj.lenslets.nLenslet^2);
                pupilIntensity = sum(pupilIntensity);
                surfPx         = nL^2;
                pupilIntensity = pupilIntensity/surfPx;
            end
            obj.validLenslet  = logical( ...
                reshape( pupilIntensity>=obj.lenslets.minLightRatio , ...
                obj.lenslets.nLenslet,obj.lenslets.nLenslet));
%             obj.referenceSlopes = zeros(2*obj.nValidLenslet,1);
%             obj.p_referenceSlopes = ...
%                 repmat(obj.p_referenceSlopes,obj.lenslets.nArray,1);
%             figure('Name',sprintf('%s valid lenslet',obj.tag)), spy(obj.p_validLenslet)
            dataProcessing(obj)
        end
        
        
        function varargout = dataProcessing(obj)
            %% DATAPROCESSING Processing a SH-WFS detector frame
            %
            % dataProcessing(obj) computes the WFS slopes
            %
            % out = dataProcessing(obj) computes and returns the WFS slopes
            
            [nPx,mPx,nFrame]  = size(obj.camera.frame);
            nLensletArray = obj.lenslets.nArray;
            nPxLenslet = nPx/obj.lenslets.nLenslet;
            mPxLenslet = mPx/obj.lenslets.nLenslet/nLensletArray;
%             siz(obj.indexRasterLenslet)
%             obj.nValidLenslet*nLensletArray*nFrame
%             if numel(obj.indexRasterLenslet)~=(nPxLenslet*mPxLenslet*obj.nValidLenslet*nLensletArray*nFrame)
            if size(obj.indexRasterLenslet,1)~=(nPxLenslet*mPxLenslet) || ...
                    size(obj.indexRasterLenslet,2)~=(obj.nValidLenslet*nLensletArray*nFrame)
                %             try
                % %                 u = obj.indexRasterLenslet;
                % %                 if nFrame>1
                % %                     u = repmat(u,[1,1,nFrame]);
                % %                 end
                %                 buffer     = obj.camera.frame(obj.indexRasterLenslet);
                %             catch ME
                fprintf( '@(shackHartmann)> Setting the raster index \n')
                % get lenslet index
                obj.indexRasterLenslet ...
                    = utilities.rearrange([nPx,mPx/nLensletArray,nLensletArray*nFrame],[nPxLenslet,mPxLenslet]);
                % remove index from non-valid lenslets
                v = ~obj.validLenslet(:);
                v = repmat(v,nLensletArray,1);
                v = repmat(v,nFrame,1);
                obj.indexRasterLenslet(:,v) = [];
                %                 u = obj.indexRasterLenslet;
                %                 if nFrame>1
                %                     u = repmat(u,[1,1,nFrame]);
                %                 end
            end
            % Buffer pre-processing
            buffer     = obj.camera.frame(obj.indexRasterLenslet);
            buffer = (buffer - obj.flatField)./obj.pixelGains;
%             % Thresholding
%             if isfinite(obj.framePixelThreshold)
%                 buffer           = buffer - obj.framePixelThreshold;
%                 buffer(buffer<0) = 0;
%             end
            % Thresholding
            if isfinite(obj.framePixelThreshold)
                if numel(obj.framePixelThreshold)>1
                    % intensity based thresholding
                    maxIntensity = max(buffer);
                    threshold    = maxIntensity*obj.framePixelThreshold(2);
                    threshold(threshold<obj.framePixelThreshold(1)) = obj.framePixelThreshold(1);
                    v = obj.validLenslet(:);
                    v = repmat(v,nLensletArray,1);
%                     q = zeros(size(v));
%                     q(v) = threshold;
%                     figure,imagesc(reshape(q,obj.lenslets.nLenslet,[]));set(gca,'clim',[min(threshold),max(threshold)])
                    buffer       = bsxfun( @minus , buffer , threshold);
                else
                    % usual thresholding
                    buffer           = buffer - obj.framePixelThreshold;
                end
                buffer(buffer<0) = 0;
%                 q = zeros(size(obj.camera.frame));
%                 q(obj.indexRasterLenslet) = buffer;
%                 figure,imagesc(q);
            end
            % Centroiding
            if obj.quadCell
                massLenslet ...
                        = sum(buffer)';
                xBuffer = buffer'*obj.quadCellX./massLenslet;
                yBuffer = buffer'*obj.quadCellY./massLenslet;
                xBuffer = reshape(xBuffer,obj.nValidLenslet,nLensletArray*nFrame);
                yBuffer = reshape(yBuffer,obj.nValidLenslet,nLensletArray*nFrame);
                sBuffer ...
                        = bsxfun(@minus,[xBuffer ; yBuffer],obj.referenceSlopes).*obj.slopesUnits;
                index = isnan(sBuffer);
                if any(index(:)) % if all pixels threshold
                    warning('OOMAO:shackHartmann:dataProcessing',...
                        'Threshold (%f) is probably too high or simply there is no light on some of the lenslets',obj.framePixelThreshold)
                    if ~isempty(obj.slopes) && all(size(sBuffer)==size(obj.slopes))
                        sBuffer(index) = obj.slopes(index);
                    end
                end
%                 obj.slopes = sBuffer;
            elseif obj.centroiding
                massLenslet         = sum(buffer);
                %                 massLenslet(~index) = [];
                %                 buffer(:,~index)    = [];
                %                 size(buffer)
                [x,y]               = ...
                    meshgrid((0:(nPxLenslet-1)),(0:(mPxLenslet-1)));
                %                 xyBuffer  ...
                %                     = zeros(2*obj.nValidLenslet,1);
                xBuffer             = bsxfun( @times , buffer , x(:) )  ;
                xBuffer             = sum( xBuffer ) ./ massLenslet  ;
                %                 xBuffer             = squeeze((xBuffer));
                yBuffer             = bsxfun( @times , buffer , y(:) )  ;
                yBuffer             = sum( yBuffer ) ./ massLenslet  ;
                %                 yBuffer             = squeeze((yBuffer));
                %                 xyBuffer = squeeze([xBuffer  yBuffer]);
                %                 size(xyBuffer)
                xBuffer = reshape(xBuffer,obj.nValidLenslet,nLensletArray*nFrame);
                yBuffer = reshape(yBuffer,obj.nValidLenslet,nLensletArray*nFrame);
                sBuffer = bsxfun(@minus,[xBuffer ; yBuffer],obj.referenceSlopes).*obj.slopesUnits;
                index = isnan(sBuffer);
                if any(index(:)) % if all pixels threshold
                    warning('OOMAO:shackHartmann:dataProcessing',...
                        'Threshold (%f) is probably too high or simply there is no light on some of the lenslets',obj.framePixelThreshold)
                    if ~isempty(obj.slopes) && all(size(sBuffer)==size(obj.slopes))
                        sBuffer(index) = obj.slopes(index);
                    end
                end
%                 obj.slopes = sBuffer;
            elseif obj.matchedFilter
            elseif obj.correlation
            end
            
            if obj.rmMeanSlopes % remove mean slopes
                obj.meanSlopes = (obj.meanProjection'*sBuffer)/obj.nValidLenslet;
                obj.slopes = sBuffer - obj.meanProjection*obj.meanSlopes;
            else
                obj.slopes = sBuffer;
            end
            
            if nargout>0
                varargout{1} = obj.slopes;
            end
        end
        
        function zern = getZernike(obj,radialOrder)
            zern = zernike(1:zernike.nModeFromRadialOrder(radialOrder),...
                'resolution',obj.lenslets.nLenslet,...
                'pupil',double(obj.validLenslet));
            dzdxy = [zern.xDerivative(obj.validLenslet,:);zern.yDerivative(obj.validLenslet,:)];
            zern.c = dzdxy\obj.slopes;
            %             zern.c = dzdxy'*obj.slopes;
        end
        
        function varargout = grabAndProcess(obj)
            %% GRABANDPROCESS Frame grabbing and processing
            %
            % grabAndProcess(obj) grabs a frame and computes the slopes
            %
            % out = grabAndProcess(obj) grabs a frame, computes and returns
            % the slopes
            
            warning('OOMAO;shackHartmann:grabAndProcess',...
                'DEPRECATED! Instead use the uplus operator (+obj)')
            grab(obj.camera)
            dataProcessing(obj);
            if nargout>0
                varargout{1} = obj.slopes;
            end
        end
        function varargout = uplus(obj)
            %% UPLUS + Update operator
            %
            % +obj grabs a frame and computes the slopes
            %
            % obj = +obj returns the shackHartmann object
            
            grab(obj.camera)
            dataProcessing(obj);
            if nargout>0
                varargout{1} = obj;
            end
        end
        
        function relay(obj,src)
            %% RELAY shackhartmann to source relay
            %
            % relay(obj,src) propagates the source through the
            % Shack-Hartmann lenslet array, grab a frame from the detector
            % adding noise if any and process the frame to get the
            % wavefront slopes
            
%             if isempty(src(1).magnitude)
%                 obj.camera.photonNoise = false;
%             else
%                 obj.camera.photonNoise = true;
%             end
            propagateThrough(obj.lenslets,src)
            %             grabAndProcess(obj)
            spotsSrcKernelConvolution(obj,src)
            grab(obj.camera)

            if obj.camera.frameCount==0
                dataProcessing(obj);
            else
                obj.slopes = zeros(obj.nSlope,1);
            end
        end
        
        function spotsSrcKernelConvolution(obj,src)
            
            if ~isempty(src(1).extent)
                
                add(obj.log,obj,'Convolution of the spots by source kernel!')
                
                srcExtent = src(1).extent;
                picture   = obj.lenslets.imagelets;
                
                [nPx,mPx,nPicture] = size(picture);
                nPxLenslet = nPx/obj.lenslets.nLenslet;
                mPxLenslet = mPx/obj.lenslets.nLenslet/obj.lenslets.nArray;
                mPxNPicture = mPx*nPicture;
                picture = reshape(picture,nPx,mPxNPicture);
                nLensletArray = obj.lenslets.nArray*nPicture;
                
                indexRasterLenslet_ ...
                    = utilities.rearrange(size(picture),[nPxLenslet,mPxLenslet]);
                v = ~obj.validLenslet(:);
                v = repmat(v,nLensletArray,1);
                indexRasterLenslet_(:,v) = [];
                buffer     = picture(indexRasterLenslet_);
                
                buffer     = reshape(buffer,nPxLenslet,nPxLenslet,[]);
                tic
                parfor kLenslet=1:size(buffer,3)
                    buffer(:,:,kLenslet) = conv2(buffer(:,:,kLenslet),srcExtent,'same');
                end
                toc
                picture(indexRasterLenslet_) = buffer;
                obj.lenslets.imagelets = reshape( picture , nPx , mPx , nPicture);
                
            end
            
        end
        
        function out = framelets(obj,lensletI,lensletJ,lensletArrayK)
            %% FRAMELETS Per lenslet detector frame 
            %
            % out = framelets(obj,lensletI,lensletJ,lensletArrayK) returns
            % the detector frame restricted to lenslet (I,J) of array # K
            
            nLenslet  = obj.lenslets.nLenslet;
            cameraRes = obj.camera.resolution;
%             nArray    = obj.lenslets.nArray;
            if nargin<4
                lensletArrayK = 1;
            end
            nPxLenslet = cameraRes/nLenslet;
            u = (1:nPxLenslet(1)) + (lensletI-1)*nPxLenslet(1);
            v = (1:nPxLenslet(2)) + (lensletJ-1)*nPxLenslet(2) + (lensletArrayK-1)*cameraRes(1);
            out = obj.camera.frame(u,v);
        end
        
        function varargout = slopesDisplay(obj,varargin)
            %% SLOPESDISPLAY WFS slopes display
            %
            % slopesDisplay(obj) displays quiver plot of the slopes
            %
            % slopesDisplay(obj,'PropertyName',PropertyValue) displays
            % quiver plot of the slopes and set the properties of the
            % graphics object quiver
            %
            % h = slopesDisplay(obj,...) returns the graphics handle
            
            if obj.lenslets.nLenslet>1
                
                nSlopes   = size(obj.slopes,2);
                slopesMap = zeros(2*obj.lenslets.nLenslet^2,nSlopes);
                p         = repmat(obj.validLenslet(:),2,nSlopes);
                slopesMap(p) = obj.slopes;
                slopesMap    = reshape(slopesMap,obj.lenslets.nLenslet,[]);
                
                if ishandle(obj.slopesDisplayHandle)
                    set(obj.slopesDisplayHandle,'CData',slopesMap)
                else
                    obj.slopesDisplayHandle = imagesc(slopesMap,varargin{:});
                    axis equal tight
                    xlabel(colorbar('location','northOutside'),'Pixel')
                end
                
            else
<<<<<<< HEAD
                obj.slopesDisplayHandle = imagesc(slopesMap,varargin{:});
                axis equal tight
                colorbar('location','northOutside')
                hu = findobj('Type','uimenu','Label','OOMAO');
                if isempty(hu)
                    hu = uimenu('Label','OOMAO');
                end
                hus  = uimenu(hu,'Label','Slopes Listener Off','Callback',@oomaoMenu);
                if obj.slopesListener.Enabled
                    set(hus,'Label','Slopes Listener On')
                end
            end
            
            function oomaoMenu(src,~)
                obj.slopesListener.Enabled = ~obj.slopesListener.Enabled;
                if obj.slopesListener.Enabled
                    set(src,'Label','Slopes Listener On')
                else
                    set(src,'Label','Slopes Listener Off')
                end
=======
                
                if ishandle(obj.slopesDisplayHandle)
                    set(obj.slopesDisplayHandle(1),'XData',obj.slopes(1),'YData',obj.slopes(2))
                    obj.spotTrail = circshift(obj.spotTrail,[0,-1]);
                    obj.spotTrail(:,end) = obj.slopes;
                    set(obj.slopesDisplayHandle(2),'XData',obj.spotTrail(1,:),'YData',obj.spotTrail(2,:))
                else
                    obj.slopesDisplayHandle(1) = plot(obj.slopes(1),obj.slopes(2),'+',...
                        'MarkerEdgeColor','k','MarkerFaceColor',[.49 1 .63],...
                        'MarkerSize',10,'LineWidth',2);
                    obj.spotTrail = zeros(2,10);
                    obj.spotTrail(:,end) = obj.slopes;
                    obj.slopesDisplayHandle(2) = ...
                        line(obj.spotTrail(1,:),obj.spotTrail(2,:),'color','r');
                    set(gca,'xlim',[-1,1],'ylim',[-1,1])
                    grid on
                    axis square
                end                
                
>>>>>>> 97ebf408
            end
            
%             if ishandle(obj.slopesDisplayHandle)
%                 if nargin>1
%                     set(obj.slopesDisplayHandle,varargin{:})
%                 end
%                 hc = get(obj.slopesDisplayHandle,'children');
%                 u = obj.referenceSlopes(1:end/2)+...
%                     obj.slopes(1:end/2)+obj.lensletCenterX;
%                 v = obj.referenceSlopes(1+end/2:end)+...
%                     obj.slopes(1+end/2:end)+obj.lensletCenterY;
%                 set(hc(1),'xData',u,'yData',v)
%             else
%                 obj.slopesDisplayHandle = hgtransform(varargin{:});
%                 [nPx,mPx]  = size(obj.camera.frame);
%                 nLensletArray = obj.lenslets.nArray;
%                 nPxLenslet = nPx/obj.lenslets.nLenslet;
%                 mPxLenslet = mPx/obj.lenslets.nLenslet/nLensletArray;
%                 % Display lenslet center with a cross
%                 u = (0:obj.lenslets.nLenslet-1)*(nPxLenslet-1);%(1:nPxLenslet-1:nPx-1)-1
%                 v = (0:(obj.lenslets.nLenslet-1)*nLensletArray)*(mPxLenslet-1);%(1:mPxLenslet-1:mPx-1)-1
%                 [obj.lensletCenterX,obj.lensletCenterY] = meshgrid(u,v);
%                 obj.lensletCenterX = obj.lensletCenterX(obj.validLenslet(:));
%                 obj.lensletCenterY = obj.lensletCenterY(obj.validLenslet(:));
%                 if nLensletArray>1
%                     offset = (0:nLensletArray-1).*nPx;
%                     obj.lensletCenterX = repmat(obj.lensletCenterX,1,nLensletArray);
%                     obj.lensletCenterX = bsxfun(@plus,obj.lensletCenterX,offset);
%                     obj.lensletCenterX = obj.lensletCenterX(:);
%                     obj.lensletCenterY = repmat(obj.lensletCenterY,nLensletArray,1);
%                 end
%                 line(obj.lensletCenterX + (nPxLenslet-1)/2,...
%                     obj.lensletCenterY + (mPxLenslet-1)/2,...
%                     'color','k','Marker','.',...
%                     'linestyle','none',...
%                     'parent',obj.slopesDisplayHandle)
%                 axis equal tight
%                 % Display lenslet footprint
% %                 if obj.lenslets.nLenslet>1
% %                     lc = ones(1,3)*0.75;
% %                     u = (0:obj.lenslets.nLenslet-1)*(nPxLenslet-1);
% %                     kLenslet = 1;
% %                     v = u(obj.validLenslet(:,kLenslet));
% %                     prev_v = v;
% %                     v = [v v(end)+nPxLenslet-1];
% %                     while length(v)>=length(prev_v) && kLenslet<obj.lenslets.nLenslet
% %                         w = ones(1+sum(obj.validLenslet(:,kLenslet)),1)*(kLenslet-1)*(nPxLenslet-1);
% %                         line(v,w,'LineStyle','-','color',lc)
% %                         line(w,v,'LineStyle','-','color',lc)
% %                         prev_v = v;
% %                         kLenslet = kLenslet + 1;
% %                         v = u(obj.validLenslet(:,kLenslet));
% %                         v = [v v(end)+nPxLenslet-1];
% %                     end
% %                     w = ones(1+sum(obj.validLenslet(:,kLenslet-1)),1)*(kLenslet-1)*(nPxLenslet-1);
% %                     line(prev_v,w,'LineStyle','-','color',lc)
% %                     line(w,prev_v,'LineStyle','-','color',lc)
% %                     while kLenslet<=obj.lenslets.nLenslet && kLenslet<obj.lenslets.nLenslet
% %                         v = u(obj.validLenslet(:,kLenslet));
% %                         v = [v v(end)+nPxLenslet-1];
% %                         w = ones(1+sum(obj.validLenslet(:,kLenslet)),1)*kLenslet*(nPxLenslet-1);
% %                         line(v,w,'LineStyle','-','color',lc)
% %                         line(w,v,'LineStyle','-','color',lc)
% %                         kLenslet = kLenslet + 1;
% %                     end
% %                 end
%                 % Display slopes reference
%                 u = obj.referenceSlopes(1:end/2)+obj.lensletCenterX;
%                 v = obj.referenceSlopes(1+end/2:end)+obj.lensletCenterY;
%                 line(u,v,'color','b','marker','x',...
%                     'linestyle','none',...
%                     'parent',obj.slopesDisplayHandle)
%                 % Display slopes
%                 u = obj.referenceSlopes(1:end/2)+...
%                     obj.slopes(1:end/2)+obj.lensletCenterX;
%                 v = obj.referenceSlopes(1+end/2:end)+...
%                     obj.slopes(1+end/2:end)+obj.lensletCenterY;
%                 line(u,v,'color','r','marker','+',...
%                     'linestyle','none',...
%                     'parent',obj.slopesDisplayHandle)
%                 set(gca,'xlim',[0,obj.lenslets.nLenslet*(nPxLenslet-1)],...
%                     'ylim',[0,obj.lenslets.nLenslet*(mPxLenslet-1)],'visible','off')
%             end
            if nargout>0
                varargout{1} = obj.slopesDisplayHandle;
            end
        end
        
        function varargout = intensityDisplay(obj,varargin)
            %% INTENSITYDISPLAY WFS lenslet intensity display
            %
            % intensityDisplay(obj) displays the intensity of the lenslets
            %
            % intensityDisplay(obj,'PropertyName',PropertyValue) displays
            % the intensity of the lenslets and set the properties of the
            % graphics object imagesc
            %
            % h = intensityDisplay(obj,...) returns the graphics handle
            %
            % See also: imagesc
            
            intensity = zeros(obj.lenslets.nLenslet,obj.lenslets.nLenslet*obj.lenslets.nArray);
            v = obj.validLenslet(:);
            v = repmat(v,obj.lenslets.nArray,1);
            intensity(v) = obj.lensletIntensity;
            if ishandle(obj.intensityDisplayHandle)
                set(obj.intensityDisplayHandle,...
                    'Cdata',intensity,varargin{:})
            else
                obj.intensityDisplayHandle = imagesc(intensity,varargin{:});
                axis equal tight xy
                set(gca,'Clim',[floor(min(intensity(v))),ceil(max(intensity(v)))])
                colorbar
            end
            if nargout>0
                varargout{1} = obj.intensityDisplayHandle;
            end
        end
        
        function slopesAndFrameDisplay(obj,varargin)
            imagesc(obj.camera,varargin{:});
            slopesDisplay(obj,'matrix',...
                makehgtform('translate',[1,1,0]),varargin{:});
            %             if isinf(obj.framePixelThreshold)
            %                 clim = get(gca,'clim');
            %                 set(gca,'clim',[obj.framePixelThreshold,clim(2)])
            %             end
            
        end
        
        function slopesAndIntensityDisplay(obj,varargin)
            intensityDisplay(obj,varargin{:});
            n  = obj.lenslets.nLensletImagePx;
            slopesDisplay(obj,'matrix',...
                makehgtform('translate',-[(n-1)/2,(n-1)/2,0]/n,'scale',1/n,'translate',[1,1,0]*2),varargin{:});
        end
        
        
        function varargout = sparseGradientMatrix(obj)
            %% SPARSEGRADIENTMATRIX
            %
            % Gamma = sparseGradientMatrix(obj)
            %
            % [Gamma,gridMask] = sparseGradientMatrix(obj)
            
            nLenslet = obj.lenslets.nLenslet;
            nMap     = 2*nLenslet+1;
            nValidLenslet ...
                = obj.nValidLenslet;
            
            i0x = [1:3 1:3]; % x stencil row subscript
            j0x = [ones(1,3) ones(1,3)*3]; % x stencil col subscript
            i0y = [1 3 1 3 1 3]; % y stencil row subscript
            j0y = [1 1 2 2 3 3]; % y stencil col subscript
                        s0x = [-1 -2 -1  1 2  1]/2; % x stencil weight
                        s0y = -[ 1 -1  2 -2 1 -1]/2; % y stencil weight
%             s0x = [-1 -1 -1  1 1  1]/3; % x stencil weight
%             s0y = -[ 1 -1  1 -1 1 -1]/3; % y stencil weight
            
            i_x = zeros(1,6*nValidLenslet);
            j_x = zeros(1,6*nValidLenslet);
            s_x = zeros(1,6*nValidLenslet);
            i_y = zeros(1,6*nValidLenslet);
            j_y = zeros(1,6*nValidLenslet);
            s_y = zeros(1,6*nValidLenslet);
            
            [iMap0,jMap0] = ndgrid(1:3);
            gridMask = false(nMap);
            
            u   = 1:6;
            
            % Accumulation of x and y stencil row and col subscript and weight
            for jLenslet = 1:nLenslet
                jOffset = 2*(jLenslet-1);
                for iLenslet = 1:nLenslet
                    
                    if obj.validLenslet(iLenslet,jLenslet)
                        
                        iOffset= 2*(iLenslet-1);
                        i_x(u) = i0x + iOffset;
                        j_x(u) = j0x + jOffset;
                        s_x(u) = s0x;
                        i_y(u) = i0y + iOffset;
                        j_y(u) = j0y + jOffset;
                        s_y(u) = s0y;
                        u = u + 6;
                        
                        gridMask( iMap0 + iOffset , jMap0 + jOffset ) = true;
                        
                    end
                    
                end
            end
            indx = sub2ind([nMap,nMap],i_x,j_x); % mapping the x stencil subscript into location index on the phase map
            indy = sub2ind([nMap,nMap],i_y,j_y); % mapping the y stencil subscript into location index on the phase map
            % row index of non zero values in the gradient matrix
            v = 1:2*nValidLenslet;
            v = v(ones(6,1),:);
            % sparse gradient matrix
            Gamma = sparse(v,[indx,indy],[s_x,s_y],2*nValidLenslet,nMap^2);
            Gamma(:,~gridMask) = [];
            
            varargout{1} = Gamma;
            if nargout>1
                varargout{2} = gridMask;
            end
            
        end
        
        function gridMask = validLensletSamplingMask(obj,sample)
            %% VALIDLENSLETSAMPLINGMASK
            %
            % mask = validLensletSamplingMask(obj,n) computes the mask
            % corresponding to the nXn pixel sampling of the lenslets
            
            nLenslet = obj.lenslets.nLenslet;
            nMap     = (sample-1)*nLenslet+1;
            
            [iMap0,jMap0] = ndgrid(1:sample);
            gridMask = false(nMap);
            
            % Accumulation of x and y stencil row and col subscript and weight
            for jLenslet = 1:nLenslet
                jOffset = (sample-1)*(jLenslet-1);
                for iLenslet = 1:nLenslet
                    
                    if obj.validLenslet(iLenslet,jLenslet)
                        
                        iOffset= (sample-1)*(iLenslet-1);
                        
                        gridMask( iMap0 + iOffset , jMap0 + jOffset ) = true;
                        
                    end
                    
                end
            end
            
        end
        
        function out = validLensletArea(obj,R)
            nLenslet ...
                = obj.lenslets.nLenslet;
            validLenslet ...
                = obj.validLenslet;
            nValidLenslet ...
                = obj.nValidLenslet;
            d   = obj.lenslets.pitch;
            
            u   = d*(1-nLenslet:2:nLenslet-1)/2;
            [xLenslet,yLenslet] = meshgrid( u );
            xLenslet = xLenslet(validLenslet);
            yLenslet = yLenslet(validLenslet);
            
            lensletCoordX = ...
                [xLenslet+d/2 xLenslet-d/2 xLenslet-d/2 xLenslet+d/2];
            lensletCoordY = ...
                [yLenslet+d/2 yLenslet+d/2 yLenslet-d/2 yLenslet-d/2];
            rLenslet = hypot(lensletCoordX,lensletCoordY);
            
            out = zeros(nValidLenslet,1);
            for kLenslet = 1:nValidLenslet
                
                plot(lensletCoordX(kLenslet,:),lensletCoordY(kLenslet,:))
                pause
                if any(rLenslet(kLenslet,:)>R)
                    xA = lensletCoordX(kLenslet,2);
                    xB = lensletCoordX(kLenslet,4);
                    yA = lensletCoordY(kLenslet,2);
                    out(kLenslet) = yA*(xB-xA);
                    xA = xA/R;
                    xB = xB/R;
                    out(kLenslet) = out(kLenslet) - ...
                        R.^2.*( asin(xB) - asin(xA) - ...
                        xA*sqrt(1-xA^2) + xB*sqrt(1-xB^2) )/2;
                else
                    out(kLenslet) = obj.lenslets.pitch^2;
                end
                
            end
            
        end
        
        function out = phaseToSlopes(obj,xo,yo,do,sample,alpha,beta,tel)
            %% PHASETOSLOPES
            
            xo = xo(:)';
            yo = yo(:)';
            
            if nargin<6
                alpha = 1;
                beta  = zeros(1,2);
            end
            
            nLenslet ...
                = obj.lenslets.nLenslet;
            validLenslet ...
                = obj.validLenslet;
            nValidLenslet ...
                = obj.nValidLenslet;
            d   = alpha*obj.lenslets.pitch;
            
            u   = d*(1-nLenslet:2:nLenslet-1)/2;
            [xLenslet,yLenslet] = meshgrid( u );
            xLenslet = xLenslet(validLenslet);
            yLenslet = yLenslet(validLenslet);
            
            edge   = linspace(-d/2,d/2,sample)';
            unit   = ones(1,sample-1)*d/2;
            % lenslet contour (x coordinates)
            contourX_ = ...
                [fliplr(edge(2:end)') -unit  edge(1:end-1)'  unit];
            % lenslet contour (y coordinates)
            contourY_ = ...
                [unit   fliplr(edge(2:end)') -unit edge(1:end-1)'];
            % normal to lenslet contour ( X gradient)
            xNormal_ = [ zeros(1,sample-1) -ones(1,sample-1) ...
                zeros(1,sample-1) ones(1,sample-1)];
            % normal to lenslet contour ( Y gradient)
            yNormal_ = [ ones(1,sample-1) zeros(1,sample-1)  ...
                -ones(1,sample-1) zeros(1,sample-1)];
            
            z_  = cell(2*nValidLenslet,1);
            partialLenslet = 0;
            fprintf(' @(shackHartmann.phaseToSlopes)> #%4d/    ', nValidLenslet);
            figure('Name','Truncated lenslet')
            u = linspace(-1,1,obj.lenslets.nLenslet+1).*tel.R;
            axes('xlim',[-1,1]*tel.R,'ylim',[-1,1]*tel.R,...
                'xtick',u,'ytick',u,...
                'xtickLabel',[],'ytickLabel',[],...
                'xgrid','on','ygrid','on')
            axis square
            for kLenslet=1:nValidLenslet
                
                fprintf('\b\b\b\b%4d',kLenslet)
                
                %                 vertex = hypot( ...
                %                     xLenslet(kLenslet) + [ +d -d -d +d]/2 , ...
                %                     yLenslet(kLenslet) + [ +d +d -d -d]/2 );
                
                %                 if any(vertex>tel.R)
                %                     partialLenslet = partialLenslet + 1;
                % lenslet contour (x coordinates)
                contourX = xLenslet(kLenslet) + contourX_;
                % lenslet contour (y coordinates)
                contourY = yLenslet(kLenslet) + contourY_;
                % normal to lenslet contour ( X gradient)
                xNormal = xNormal_;
                % normal to lenslet contour ( Y gradient)
                yNormal = yNormal_;
                % polar coordinate contour
                [contourO,contourR] = cart2pol( contourX , contourY);
                % contour out of pupil
                index   = contourR>tel.R;
                if any(index)
                    contourR(index) = tel.R;
                    xNormal(index) = cos(contourO(index));
                    yNormal(index) = sin(contourO(index));
                    [contourX,contourY] = pol2cart(contourO,contourR);
                    partialLenslet = partialLenslet + 1;
                    line(contourX,contourY,'Marker','.','MarkerEdgeColor','r')
                    drawnow
                end
                % contour steps
                ds = abs( diff( ...
                    complex( ...
                    [contourX contourX(1)] , ...
                    [contourY contourY(1)] ) ... % complex
                    ) ... % diff
                    ); % abs
                A(kLenslet,:) = [ sum(ds.*contourX.*xNormal) , sum(ds.*contourY.*yNormal) ];
                
                
                x_ = bsxfun( @minus , contourX' + beta(1), xo )/do;
                y_ = bsxfun( @minus , contourY' + beta(2), yo )/do;
                zs = bsxfun( @times , ds' , linearSpline(x_).*linearSpline(y_) );
                % contour sum ( X gradient)
                z_{kLenslet} = ...
                    sum( bsxfun( @times , zs , xNormal' ) );
                % contour sum ( Y gradient)
                z_{kLenslet+nValidLenslet} = ...
                    sum( bsxfun( @times , zs , yNormal' ) );
                
                %                 end
                
                %                 x_m = (xLenslet(kLenslet) - d/2 - xo)/do;
                %                 x_p = (xLenslet(kLenslet) + d/2 - xo)/do;
                %                 y_ = bsxfun( @minus , edge + yLenslet(kLenslet), yo )/do;
                %                 z_{kLenslet} = sum(linearSpline(y_)).*...
                %                     ( linearSpline(x_p) - linearSpline(x_m) );
                %
                %                 y_m = (yLenslet(kLenslet) - d/2 - yo)/do;
                %                 y_p = (yLenslet(kLenslet) + d/2 - yo)/do;
                %                 x_ = bsxfun( @minus , edge + xLenslet(kLenslet), xo )/do;
                %                 z_{kLenslet+nValidLenslet} = sum(linearSpline(x_)).*...
                %                     ( linearSpline(y_p) - linearSpline(y_m) );
                
            end
            
            fprintf(' (%d truncated lenslet)\n',partialLenslet)
            out = cell2mat(z_)/d;
            
            %             [n,m] = size(out);
            %             [i,j,s] = find(out);
            %             as = abs(s);
            %             index = as > 1e-12*as;
            %             out = sparse(i(index),j(index),s(index),n,m);
            
        end
        
        function varargout = theoreticalNoise(obj,tel,atm,gs,ss,varargin)
            %% THEORETICALNOISE WFS theoretical noise
            %
            % noiseVar = theoreticalNoise(obj,tel,atm,gs,ss) computes the
            % theoretical noise variance for a telescope, an atmosphere, a
            % guide star and a science star objects
            %
            % noiseVar = theoreticalNoise(obj,tel,atm,gs,ss,nd) computes the
            % theoretical noise variance for a telescope, an atmosphere, a
            % guide star, a science star objects and the fwhm of a
            % diffraction limited spot in pixel (default: nd=2)
            %
            % noiseVar = theoreticalNoise(obj,...,'skyBackgroundMagnitude',sky) 
            % computes the theoretical noise variance including background
            % noise specified with the sky backgroung magnitude at the
            % wavelength of the guide star
            %
            % noiseVar = theoreticalNoise(obj,...,'soao',true) computes the
            % theoretical noise variance for AO corrected WFS
            %
            % noiseVar = theoreticalNoise(obj,...,'naParam',[deltaNa,naAltidude]) 
            % computes the theoretical noise variance for each leanslet
            % according to the spot elongation derived from the Na layer
            % parameters ; the lgs is launched on-axis
            %
            % noiseVar = theoreticalNoise(obj,...,'naParam',[deltaNa,naAltidude],'lgsLaunchCoord',[xL,yL]) 
            % computes the theoretical noise variance for Na LGS WFS which
            % the LGS launch telescope location is given by the coordinates
            % [xL,yL]
            
            
            inputs = inputParser;
            inputs.addRequired('obj',@(x) isa(x,'shackHartmann') );
            inputs.addRequired('tel',@(x) isa(x,'telescopeAbstract') );
            inputs.addRequired('atm',@(x) isa(x,'atmosphere') );
            inputs.addRequired('gs',@(x) isa(x,'source') );
            inputs.addRequired('ss',@(x) isa(x,'source') );
            inputs.addOptional('ND',2,@isnumeric);
            inputs.addParamValue('skyBackground',[],@isnumeric);
            inputs.addParamValue('soao',false,@islogical);
            inputs.addParamValue('lgsLaunchCoord',[0,0],@isnumeric);
            inputs.addParamValue('naParam',[],@isnumeric); 
            inputs.addParamValue('verbose',true,@islogical); 
            inputs.addParamValue('NS',[],@isnumeric); 
            
            inputs.parse(obj,tel,atm,gs,ss,varargin{:});
            
            obj    = inputs.Results.obj;
            tel    = inputs.Results.tel;
            atm    = inputs.Results.atm;
            gs     = inputs.Results.gs;
            ss     = inputs.Results.ss;
            skyBackground ...
                   = inputs.Results.skyBackground;
            soao   = inputs.Results.soao;
            ND     = inputs.Results.ND;
            NS     = inputs.Results.NS;
            launchCoord...
                   = inputs.Results.lgsLaunchCoord;
            naParam= inputs.Results.naParam;
            verbose= inputs.Results.verbose;
            naLgs = false;
            
            nLenslet = obj.lenslets.nLenslet;
            % WFS Pitch
            d = tel.D/nLenslet;
            
            if ~isempty(naParam)
                
                naLgs = true;
                
                deltaNa    = naParam(1);
                naAltitude = naParam(2);
                
                xL = launchCoord(1);
                yL = launchCoord(2);
                
                uLenslet = linspace(-1,1,nLenslet)*(tel.D/2-d/2);
                [xLenslet,yLenslet] = meshgrid(uLenslet);
                maskLenslet = obj.validLenslet;
                xLenslet = xLenslet(maskLenslet);
                yLenslet = yLenslet(maskLenslet);
                
                [oe,re] = cart2pol(xLenslet-xL,yLenslet-yL);
%                 re = hypot(xLenslet,yLenslet);
                thetaNa = re*deltaNa/naAltitude^2;
                
            end
            
            % Photon #
            nph = obj.lenslets.throughput*obj.camera.quantumEfficiency.*...
                [gs.nPhoton]*obj.camera.exposureTime*min(tel.area,d^2);
            %             nph = obj.lenslets.throughput*obj.camera.quantumEfficiency.*...
            %                 [gs.nPhoton]*obj.camera.exposureTime*obj.lenslets.nLensletImagePx^2*...
            %                 tel.area/tel.pixelArea;
            
            if verbose
                add(obj.log,obj,sprintf('lenslet pitch  : %4.2f cm',d*1e2))
                add(obj.log,obj,sprintf('Fried parameter: %4.2f cm',atm.r0*1e2))
                add(obj.log,obj,sprintf('Number of source photon: %g per subaperture per frame',nph(1)))
            end
            
            % Atmosphere WFS wavelength scaling
            atmWavelength = atm.wavelength;
            atm.wavelength = gs(1).wavelength;
            
            % FWHM in diffraction unit
            if soao
                fwhm = ones(obj.nValidLenslet,1)/d;
            elseif naLgs
                dNa   = gs(1).wavelength./thetaNa;
                if verbose
                    add(obj.log,obj,sprintf('dNa max-min: [%4.2f , %4.2f]cm',max(dNa)*1e2,min(dNa)*1e2))
                end
                index = dNa>min(d,atm.r0);
                dNa(index)...
                      = min(d,atm.r0);
%                 fwhm  = sqrt(1./atm.r0^2+1./dNa.^2);
                fwhm  = [1./atm.r0 ; 1./dNa];
                seeingNa = atm.seeingInArcsec*constants.arcsec2radian;
            else
                fwhm = ones(obj.nValidLenslet,1)./min(d,atm.r0);
            end
            
            % Sky backgound photon #
            if isempty(skyBackground)
                nbg = 0;
            else
                skyBackground = source('wavelength',gs(1).photometry,'magnitude',skyBackground);
                nbg = obj.lenslets.throughput*obj.camera.quantumEfficiency.*...
                    skyBackground.nPhoton*obj.camera.exposureTime*tel.area*...
                    obj.camera.pixelScale^2*...
                    prod(obj.camera.resolution/obj.lenslets.nLenslet);
                fprintf(' @(shackHartmann:theoreticalNoise)> Number of background photon %4.2f per frame\n',nbg)
            end
            % WFS phase diff. noise variance
            ron = obj.camera.readOutNoise;
            
            nGs =length(gs);
            noiseVar = zeros(length(fwhm),nGs);
            for kGs = 1:nGs
                
                if nLenslet>1
                    snr = sqrt(2*nph(kGs).^2./( nph(kGs) + ...
                        (2/3)*(gs(kGs).wavelength./ss.wavelength).^2.*(4*ron*d.*fwhm*ND).^2 + ...
                        8*nbg/3) );
                else % quad-cell SNR
                    snr = nph(kGs)./sqrt(nph(kGs) + 4*ron.^2. + nbg);
                end
                noiseVar(:,kGs) = ...
                    (gs(kGs).wavelength./ss.wavelength).^2.*(pi.*d.*fwhm./snr).^2;
                if obj.lenslets.nLenslet==1
                    noiseVar(:,kGs) = (3*pi/16)^2*noiseVar(:,kGs)/4; % To comply with Hardy and Tyler formulaes
                end
                
            end
                
            if naLgs
                
%                 noiseVar = (1/(8*log(2)))*(2*atm.r0.*fwhm).^2/nph + ...
%                     (ron/nph).^2.*NS.^2/12;
                thetaNa
                seeingNa
                NS = 2*ceil(2*thetaNa/seeingNa);
                fprintf('NS max-min: [%d,%d]\n',max(NS),min(NS))
                sigma2X = (1/(8*log(2)))*(2*atm.r0.*fwhm(1)).^2/nph + ...
                    (ron/nph).^2.*NS.^2/12;
                sigma2Y = (1/(8*log(2)))*(2*atm.r0.*fwhm(2:end)).^2/nph + ...
                    (ron/nph).^2.*NS.^2/12;
                
                figure
                map = zeros(nLenslet);
%                 size(map(obj.validLenslet))
%                 size(sigma2Y)
                map(obj.validLenslet) = sigma2Y + sigma2X;
                imagesc(map)
                
                B = zeros(obj.nSlope*nGs,3);
                noiseCovarDiag = [ ...
                    sigma2X.*cos(oe).^2 + sigma2Y.*sin(oe).^2  ...
                    sigma2X.*sin(oe).^2 + sigma2Y.*cos(oe).^2]';
                noiseCovarDiagP1 = ...
                    (sigma2X.*ones(obj.nValidLenslet,1) - sigma2Y).*...
                    cos(oe).*sin(oe);
                B(:,1) = noiseCovarDiag(:);
                B(1:2:end,2) = noiseCovarDiagP1;
                B(2:2:end,3) = noiseCovarDiagP1;
                noiseVar = spdiags(B,[0,-1,1],obj.nSlope*nGs,obj.nSlope*nGs);
                % noiseVar = bsxfun( @plus , noiseVar(1,:) , noiseVar(2:end,:) );
                
            else
                
                nGs =length(gs);
                noiseVar = zeros(length(fwhm),nGs);
                for kGs = 1:nGs
                    
                    if nLenslet>1
                        snr = sqrt(2*nph(kGs).^2./( nph(kGs) + ...
                            (2/3)*(gs(kGs).wavelength./ss.wavelength).^2.*(4*ron*d.*fwhm*ND).^2 + ...
                            8*nbg/3) );
                    else % quad-cell SNR
                        snr = nph(kGs)./sqrt(nph(kGs) + 4*ron.^2. + nbg);
                    end
                    noiseVar(:,kGs) = ...
                        (gs(kGs).wavelength./ss.wavelength).^2.*(pi.*d.*fwhm./snr).^2;
                    if obj.lenslets.nLenslet==1
                        noiseVar(:,kGs) = (3*pi/16)^2*noiseVar(:,kGs)/4; % To comply with Hardy and Tyler formulaes
                    end
                    
                end
                
            end
            
            % Resetting atmosphere wavelength
            atm.wavelength = atmWavelength;
            varargout{1} = noiseVar;
            if nargout>1
                varargout{2} = nph(1);
            end
            
        end
        
        
    end
    
    methods (Static)
            
        function obj = loadobj(obj)
            %% LOADOBJ
            add(obj.log,obj,'Load!')
            setSlopesListener(obj)
            obj.log = logBook.checkIn(obj);
        end
        
    end
    
    methods (Access=private)
        
        function setSlopesListener(obj)
            %% SETSLOPESLISTENER Slopes listener
            obj.slopesListener = addlistener(obj,'slopes','PostSet',...
                @(src,evnt) obj.slopesDisplay );
            obj.slopesListener.Enabled = false;            
        end
        
    end

end

function y = linearSpline(x)
%% LINEARSPLINE Linear spline function
%
% y = linearSpline(x) computes the function y = 1 - |x| for |x|<1 and y = 0
% elsewhere

[m,n] = size(x);
x     = abs(x);
index = x < 1;
[i,j] = find(index);
s     = 1 - x(index);
y = sparse(i,j,s,m,n);
% y = zeros(size(x));
% y(index) = 1 - x(index);

end


function y = linearSplineInt(x)
%% LINEARSPLINEINT Linear spline integral
%
% y = linearSplineInt(x) computes the function y = -(x-sign(x))^2/(2sign(x))

y = -(x-sign(x)).^2./(2.*sign(x));

end<|MERGE_RESOLUTION|>--- conflicted
+++ resolved
@@ -635,31 +635,19 @@
                     obj.slopesDisplayHandle = imagesc(slopesMap,varargin{:});
                     axis equal tight
                     xlabel(colorbar('location','northOutside'),'Pixel')
+                    
+                    hu = findobj('Type','uimenu','Label','OOMAO');
+                    if isempty(hu)
+                        hu = uimenu('Label','OOMAO');
+                    end
+                    hus  = uimenu(hu,'Label','Slopes Listener Off','Callback',@oomaoMenu);
+                    if obj.slopesListener.Enabled
+                        set(hus,'Label','Slopes Listener On')
+                    end
                 end
                 
             else
-<<<<<<< HEAD
-                obj.slopesDisplayHandle = imagesc(slopesMap,varargin{:});
-                axis equal tight
-                colorbar('location','northOutside')
-                hu = findobj('Type','uimenu','Label','OOMAO');
-                if isempty(hu)
-                    hu = uimenu('Label','OOMAO');
-                end
-                hus  = uimenu(hu,'Label','Slopes Listener Off','Callback',@oomaoMenu);
-                if obj.slopesListener.Enabled
-                    set(hus,'Label','Slopes Listener On')
-                end
-            end
-            
-            function oomaoMenu(src,~)
-                obj.slopesListener.Enabled = ~obj.slopesListener.Enabled;
-                if obj.slopesListener.Enabled
-                    set(src,'Label','Slopes Listener On')
-                else
-                    set(src,'Label','Slopes Listener Off')
-                end
-=======
+            
                 
                 if ishandle(obj.slopesDisplayHandle)
                     set(obj.slopesDisplayHandle(1),'XData',obj.slopes(1),'YData',obj.slopes(2))
@@ -677,94 +665,30 @@
                     set(gca,'xlim',[-1,1],'ylim',[-1,1])
                     grid on
                     axis square
+                    
+                    hu = findobj('Type','uimenu','Label','OOMAO');
+                    if isempty(hu)
+                        hu = uimenu('Label','OOMAO');
+                    end
+                    hus  = uimenu(hu,'Label','Slopes Listener Off','Callback',@oomaoMenu);
+                    if obj.slopesListener.Enabled
+                        set(hus,'Label','Slopes Listener On')
+                    end
                 end                
                 
->>>>>>> 97ebf408
-            end
-            
-%             if ishandle(obj.slopesDisplayHandle)
-%                 if nargin>1
-%                     set(obj.slopesDisplayHandle,varargin{:})
-%                 end
-%                 hc = get(obj.slopesDisplayHandle,'children');
-%                 u = obj.referenceSlopes(1:end/2)+...
-%                     obj.slopes(1:end/2)+obj.lensletCenterX;
-%                 v = obj.referenceSlopes(1+end/2:end)+...
-%                     obj.slopes(1+end/2:end)+obj.lensletCenterY;
-%                 set(hc(1),'xData',u,'yData',v)
-%             else
-%                 obj.slopesDisplayHandle = hgtransform(varargin{:});
-%                 [nPx,mPx]  = size(obj.camera.frame);
-%                 nLensletArray = obj.lenslets.nArray;
-%                 nPxLenslet = nPx/obj.lenslets.nLenslet;
-%                 mPxLenslet = mPx/obj.lenslets.nLenslet/nLensletArray;
-%                 % Display lenslet center with a cross
-%                 u = (0:obj.lenslets.nLenslet-1)*(nPxLenslet-1);%(1:nPxLenslet-1:nPx-1)-1
-%                 v = (0:(obj.lenslets.nLenslet-1)*nLensletArray)*(mPxLenslet-1);%(1:mPxLenslet-1:mPx-1)-1
-%                 [obj.lensletCenterX,obj.lensletCenterY] = meshgrid(u,v);
-%                 obj.lensletCenterX = obj.lensletCenterX(obj.validLenslet(:));
-%                 obj.lensletCenterY = obj.lensletCenterY(obj.validLenslet(:));
-%                 if nLensletArray>1
-%                     offset = (0:nLensletArray-1).*nPx;
-%                     obj.lensletCenterX = repmat(obj.lensletCenterX,1,nLensletArray);
-%                     obj.lensletCenterX = bsxfun(@plus,obj.lensletCenterX,offset);
-%                     obj.lensletCenterX = obj.lensletCenterX(:);
-%                     obj.lensletCenterY = repmat(obj.lensletCenterY,nLensletArray,1);
-%                 end
-%                 line(obj.lensletCenterX + (nPxLenslet-1)/2,...
-%                     obj.lensletCenterY + (mPxLenslet-1)/2,...
-%                     'color','k','Marker','.',...
-%                     'linestyle','none',...
-%                     'parent',obj.slopesDisplayHandle)
-%                 axis equal tight
-%                 % Display lenslet footprint
-% %                 if obj.lenslets.nLenslet>1
-% %                     lc = ones(1,3)*0.75;
-% %                     u = (0:obj.lenslets.nLenslet-1)*(nPxLenslet-1);
-% %                     kLenslet = 1;
-% %                     v = u(obj.validLenslet(:,kLenslet));
-% %                     prev_v = v;
-% %                     v = [v v(end)+nPxLenslet-1];
-% %                     while length(v)>=length(prev_v) && kLenslet<obj.lenslets.nLenslet
-% %                         w = ones(1+sum(obj.validLenslet(:,kLenslet)),1)*(kLenslet-1)*(nPxLenslet-1);
-% %                         line(v,w,'LineStyle','-','color',lc)
-% %                         line(w,v,'LineStyle','-','color',lc)
-% %                         prev_v = v;
-% %                         kLenslet = kLenslet + 1;
-% %                         v = u(obj.validLenslet(:,kLenslet));
-% %                         v = [v v(end)+nPxLenslet-1];
-% %                     end
-% %                     w = ones(1+sum(obj.validLenslet(:,kLenslet-1)),1)*(kLenslet-1)*(nPxLenslet-1);
-% %                     line(prev_v,w,'LineStyle','-','color',lc)
-% %                     line(w,prev_v,'LineStyle','-','color',lc)
-% %                     while kLenslet<=obj.lenslets.nLenslet && kLenslet<obj.lenslets.nLenslet
-% %                         v = u(obj.validLenslet(:,kLenslet));
-% %                         v = [v v(end)+nPxLenslet-1];
-% %                         w = ones(1+sum(obj.validLenslet(:,kLenslet)),1)*kLenslet*(nPxLenslet-1);
-% %                         line(v,w,'LineStyle','-','color',lc)
-% %                         line(w,v,'LineStyle','-','color',lc)
-% %                         kLenslet = kLenslet + 1;
-% %                     end
-% %                 end
-%                 % Display slopes reference
-%                 u = obj.referenceSlopes(1:end/2)+obj.lensletCenterX;
-%                 v = obj.referenceSlopes(1+end/2:end)+obj.lensletCenterY;
-%                 line(u,v,'color','b','marker','x',...
-%                     'linestyle','none',...
-%                     'parent',obj.slopesDisplayHandle)
-%                 % Display slopes
-%                 u = obj.referenceSlopes(1:end/2)+...
-%                     obj.slopes(1:end/2)+obj.lensletCenterX;
-%                 v = obj.referenceSlopes(1+end/2:end)+...
-%                     obj.slopes(1+end/2:end)+obj.lensletCenterY;
-%                 line(u,v,'color','r','marker','+',...
-%                     'linestyle','none',...
-%                     'parent',obj.slopesDisplayHandle)
-%                 set(gca,'xlim',[0,obj.lenslets.nLenslet*(nPxLenslet-1)],...
-%                     'ylim',[0,obj.lenslets.nLenslet*(mPxLenslet-1)],'visible','off')
-%             end
+            end
+
             if nargout>0
                 varargout{1} = obj.slopesDisplayHandle;
+            end
+            
+            function oomaoMenu(src,~)
+                obj.slopesListener.Enabled = ~obj.slopesListener.Enabled;
+                if obj.slopesListener.Enabled
+                    set(src,'Label','Slopes Listener On')
+                else
+                    set(src,'Label','Slopes Listener Off')
+                end
             end
         end
         
