classdef zernikeStats
    % Zernike statistics static class
    
    methods (Static)
         
        function out = spectrum(f,o,atm,zern_i)
            %% SPECTRUM Phase power spectrum density
            %
            % out = phaseStats.spectrum(f,atm) computes the phase power
            % spectrum density from the spatial frequency f and an
            % atmosphere object
            %
            % See also atmosphere
            
%             if nargin<5
%                 zern_i = zern_j;
%             end
            out = phaseStats.spectrum(f,atm).*fourier(zern_i,f,o).*conj(fourier(zern_i,f,o));
            
        end
         
        function out = temporalSpectrum(nu,atm,zern)
            %% SPECTRUM Phase power spectrum density
            %
            % out = phaseStats.spectrum(f,atm) computes the phase power
            % spectrum density from the spatial frequency f and an
            % atmosphere object
            %
            % See also atmosphere
            
            out = zeros(size(nu));
            for kLayer = 1:atm.nLayer
                atmSlab = slab(atm,kLayer);
                [vx,vy] = pol2cart(atmSlab.layer.windDirection,atmSlab.layer.windSpeed);
                for k=1:numel(nu)
                    if vx>eps(atmSlab.layer.windSpeed)
                        out(k) = out(k) + quadgk( @integrandFy , -Inf, Inf);
                    else
                        out(k) = out(k) + quadgk( @integrandFx , -Inf, Inf);
                    end
                end
            end
            
            function int = integrandFy(fy)
                fx = (nu(k) -fy*vy)/vx;
                int = zernikeStats.spectrum( hypot(fx,fy) , atan2(fy,fx), atmSlab , zern)/vx;
            end
            
            function int = integrandFx(fx)
                fy = (nu(k) -fx*vx)/vy;
                int = zernikeStats.spectrum( hypot(fx,fy) , atan2(fy,fx), atmSlab , zern)/vy;
            end
        end
        
        function out = closedLoopVariance(zern,atm,T,tau,gain)
            %% SPECTRUM Phase power spectrum density
            %
            % out = phaseStats.spectrum(f,atm) computes the phase power
            % spectrum density from the spatial frequency f and an
            % atmosphere object
            %
            % See also atmosphere
            
            s = @(x) 2*1i*pi*x;
            z = @(x) exp(s(x)*T);
            
            G = @(x) ((1-exp(-s(x)*T))./(s(x)*T)).^2.*...
                exp(-tau*s(x)).*...
                gain./(1-exp(-s(x)*T));
            E = @(x) abs(1./(1+G(x)));
            
            figure
            nu = logspace(-2,log10(2/T),101);
            loglog(nu,abs(E(nu)).^2)
            xlabel('Hz')
            drawnow
            
            out = 2*quadgk( @(nu) zernikeStats.temporalSpectrum(nu,atm,zern).*abs(E(nu)).^2 , 0 , Inf);

        end
        
        
        function out = symSpectrum(symf)
            syms r0 L0
            out = (24*gamma(sym(6/5))/5)^(5./6)*...
                (gamma(sym(11/6))^2/(2*pi^(11/3)))*r0^(5/3);
            out = out*L0^(11/3)*( (symf*L0)^2 + 1 )^(-11/6);
        end
        
                
        function out = variance(zern,atm)
            %% VARIANCE Zernike coefficients variance
            %
            % out = zernikeStats.variance(modes,atmosphere) computes the
            % variance of Zernike coefficients from the modes and the
            % atmosphere object
            %
            % out = zernikeStats.variance(zernike,atmosphere) computes the
            % variance of Zernike coefficients from the Zernike polynomials
            % object and the atmosphere object
            %
            % Example:
            % atm = atmosphere(photometry.V,0.15,30);
            % tel = telescope(10);
            % modes = 1:15;
            % figure
            % semilogy(modes,zernikeStats.variance(modes,atm),'--.')
            % xlabel('Zernike modes')
            % ylabel('Variance [rd^2]')
            %
            % See also zernike, atmosphere
            
            
            if ~isa(zern,'zernike')
                zern = zernike(zern);
            end
            r0 = atm.r0;
            L0 = atm.L0;
            D  = zern.D;
            jv = zern.j;
            nv = zern.n;
            mv = zern.m;
            nv0   = nv;
            index = diff(nv)~=0;
            jv = [jv(index) jv(end)];
            mv = [mv(index) mv(end)];
            nv = [nv(index) nv(end)];
            nf  = length(nv);
            out = zeros(length(zern.j),1);
            
            for cpt = 1:nf
                
                j = jv(cpt);
                n = nv(cpt);
                m = mv(cpt);
                
                out(nv0==n,1) = zernCovCoef(r0,L0,D,j,j,n,m,n,m);
                
            end
            function out = zernCovCoef(r0,L0,D,i,j,ni,mi,nj,mj)
                if (mi==mj) && (rem(abs(i-j),2)==0 || ((mi==0) && (mj==0)))
                    if L0==Inf
                        if i==1 && j==1
                            out = Inf;
                        else
                            out = (gamma(11./6).^2.*gamma(14./3)./(2.^(8./3).*pi)).*(24.*gamma(6./5)./5).^(5./6).*...
                                (D./r0).^(5./3).*sqrt((ni+1).*(nj+1)).*(-1).^((ni+nj-mi-mj)./2).*...
                                newGamma(-5./6+(ni+nj)./2,...
                                [23./6+(ni+nj)./2 17./6+(ni-nj)./2 17./6+(nj-ni)./2]);
                        end
                    else
                        out = (4.*gamma(11./6).^2./pi.^(14./3)).*(24.*gamma(6./5)./5).^(5./6).*...
                            (L0./r0).^(5./3).*(L0./D).^2.*...
                            sqrt((ni+1).*(nj+1)).*(-1).^((ni+nj-mi-mj)./2).*...
                            UnParamEx4q2(0,ni+1,nj+1,11./6,pi.*D./L0);
                    end
                else
                    out = 0;
                end
                function out = UnParamEx4q2(mu,alpha,beta,p,a)
                    % UNPARAMEX4Q2 Computes the integral given by the Eq.(2.33) of the thesis
                    % of R. Conan (Modelisation des effets de l'echelle externe de coherence
                    % spatiale du front d'onde pour l'Observation a Haute Resolution Angulaire
                    % en Astronomie, University of Nice-Sophia Antipolis, October 2000)
                    % http://www-astro.unice.fr/GSM/Bibliography.html#thesis
                    
                    a1 = [(alpha+beta+1)./2 (2+mu+alpha+beta)./2 (mu+alpha+beta)./2];
                    b1 = [1+alpha+beta 1+alpha 1+beta];
                    a2 = [(1-mu)./2+p 1+p p];
                    b2 = [1+(alpha+beta-mu)./2+p 1+(alpha-beta-mu)./2+p 1+(beta-alpha-mu)./2+p];
                    
                    out = (1./(2.*sqrt(pi).*gamma(p))).*(...
                        newGamma([a1 p-(mu+alpha+beta)./2],b1).*a.^(mu+alpha+beta).*...
                        pochammerSeries(3,5,a1,[1-p+(mu+alpha+beta)./2 b1 1],a.^2) + ...
                        newGamma([(mu+alpha+beta)./2-p a2],b2).*a.^(2.*p).*...
                        pochammerSeries(3,5,a2,[1-(mu+alpha+beta)./2+p b2 1],a.^2));
                    function out = pochammerSeries(p,q,a,b,z,tol,nmax)
                        % POCHAMMERSERIES Computes power series in Pochammer notation
                        % pochammerSeries(p,q,a,b,z)
                        % pochammerSeries(p,q,a,b,z,tol)
                        % pochammerSeries(p,q,a,b,z,[],nmax)
                        % pochammerSeries(p,q,a,b,z,tol,nmax)
                        
                        if (p==(q+1) && abs(z)<1) || (abs(z)==1 && real(sum(a)-sum(b))<0) || p<(q+1)
                            
                            if p==length(a) && q==length(b)
                                
                                switch nargin
                                    case 6
                                        nmax = 1e3;
                                    case 7
                                        if isempty(tol)
                                            tol = 1e-6;
                                        end
                                    otherwise
                                        tol = 1e-6;
                                        nmax = 1e3;
                                end
                                
                                out = zeros(size(z));
                                
                                indz = find(z==0);
                                if ~isempty(indz)
                                    out(indz) = 1;
                                end
                                
                                indnz = find(z~=0);
                                if ~isempty(indnz)
                                    z = z(indnz);
                                    ck = 1;
                                    step = Inf;
                                    k = 0;
                                    som = ck;
                                    while (k<=nmax) && (step>tol)
                                        ckp1 = prod(a+k).*z.*ck./prod(b+k);
                                        step = abs(abs(ck)-abs(ckp1));
                                        som = som + ckp1;
                                        k = k+1;
                                        ck = ckp1;
                                    end
                                    if step>tol
                                        warning('pochammerSeries','Maximum iteration reached before convergence')
                                    end
                                    out(indnz) = som;
                                end
                                
                            else
                                error('p and q must be the same length than vectors a and b, respectively')
                                
                            end
                            
                        else
                            error('This generalized hypergeometric function doesn''t converge')
                        end
                    end
                end
                
            end
        end
        
        function out = rmsArcsec(zern,atm)
            %% RMSARCSEC Zernike coefficients rms in arcsecond
            %
            % out = zernikeStats.rmsArcsec(zernike,atmosphere) computes the
            % rms of Zernike coefficients in arcsec from the Zernike
            % polynomials object and the atmosphere object
            %
            % See also zernikeStats.variance

            
            out = constants.radian2arcsec*...
                (0.5*atm.wavelength/pi)*...
                sqrt(zernikeStats.variance(zern,atm)).*4/zern.D;
            
        end
        
        function out = closedLoopRmsArcsec(zern,atm,T,tau,gain)
            %% CLOSEDLOOPRMSARCSEC
            
            out = constants.radian2arcsec*...
                (0.5*atm.wavelength/pi)*...
                sqrt(zernikeStats.closedLoopVariance(zern,atm,T,tau,gain)).*4/zern.D;
            
        end
        
        function out = covariance(zern,atm)
            %% COVARIANCE Zernike coefficients covariance
            %
            % out = zernikeStats.covariance(modes,atmosphere)
            % computes the covariance matrix of Zernike coefficients from
            % the modes and the atmosphere object
            %
            % out = zernikeStats.covariance(zernike,atmosphere) computes the
            % covariance matrix of Zernike coefficients from the Zernike
            % polynomials object and the atmosphere object
            %
            % Example:
            % atm = atmosphere(photometry.V,0.15,30);
            % tel = telescope(10);
            % modes = 1:15;
            % figure
            % spy(zernikeStats.covariance(modes,atm,tel))
            %
            % See also zernike, atmosphere
            
            
            if ~isa(zern,'zernike')
                zern = zernike(zern);
            end
            r0 = atm.r0;
            L0 = atm.L0;
            D  = zern.D;
            % -- covariance --
            n = zern.n;
            m = zern.m;
            [i,j]   = meshgrid(zern.j);
            [ni,nj] = meshgrid(n);
            [mi,mj] = meshgrid(m);
            index   = (mi==mj) & (rem(abs(i-j),2)==0 | ((mi==0) & (mj==0)));
            index   = logical(index - diag(diag(index)));
            i       = i(index);
            j       = j(index);
            ni      = ni(index);
            nj      = nj(index);
            mi      = mi(index);
            mj      = mj(index);
            
            nf       = sum(index(:));
            covValue = zeros(1,nf);
            for cpt = 1:nf
                covValue(cpt) = zernCovCoef(r0,L0,D,i(cpt),j(cpt),ni(cpt),mi(cpt),nj(cpt),mj(cpt));
            end
            out          = zeros(length(zern.j));
            out(index)   = covValue;
            % -- variance --
            jv = zern.j;
            nv = zern.n;
            mv = zern.m;
            nv0   = nv;
            index = diff(nv)~=0;
            jv = [jv(index) jv(end)];
            mv = [mv(index) mv(end)];
            nv = [nv(index) nv(end)];
            nf  = length(nv);
            variance = zeros(length(zern.j),1);
            
            for cpt = 1:nf
                
                j = jv(cpt);
                n = nv(cpt);
                m = mv(cpt);
                
                variance(nv0==n,1) = zernCovCoef(r0,L0,D,j,j,n,m,n,m);
                
            end
            % -- covariance + variance --
            out = out + diag(variance);
            function out = zernCovCoef(r0,L0,D,i,j,ni,mi,nj,mj)
                if (mi==mj) && (rem(abs(i-j),2)==0 || ((mi==0) && (mj==0)))
                    if L0==Inf
                        if i==1 && j==1
                            out = Inf;
                        else
                            out = (gamma(11./6).^2.*gamma(14./3)./(2.^(8./3).*pi)).*(24.*gamma(6./5)./5).^(5./6).*...
                                (D./r0).^(5./3).*sqrt((ni+1).*(nj+1)).*(-1).^((ni+nj-mi-mj)./2).*...
                                newGamma(-5./6+(ni+nj)./2,...
                                [23./6+(ni+nj)./2 17./6+(ni-nj)./2 17./6+(nj-ni)./2]);
                        end
                    else
                        out = (4.*gamma(11./6).^2./pi.^(14./3)).*(24.*gamma(6./5)./5).^(5./6).*...
                            (L0./r0).^(5./3).*(L0./D).^2.*...
                            sqrt((ni+1).*(nj+1)).*(-1).^((ni+nj-mi-mj)./2).*...
                            UnParamEx4q2(0,ni+1,nj+1,11./6,pi.*D./L0);
                    end
                else
                    out = 0;
                end
                function out = newGamma(a,b)
                    % NEWGAMMA Computes the function defined by Eq.(1.18) in R.J. Sasiela's book :
                    % Electromagnetic Wave Propagation in Turbulence, Springer-Verlag.
                    % out = newGamma(a,b)
                    
                    out = prod(gamma(a))./prod(gamma(b));
                end
                function out = UnParamEx4q2(mu,alpha,beta,p,a)
                    % UNPARAMEX4Q2 Computes the integral given by the Eq.(2.33) of the thesis
                    % of R. Conan (Modelisation des effets de l'echelle externe de coherence
                    % spatiale du front d'onde pour l'Observation a Haute Resolution Angulaire
                    % en Astronomie, University of Nice-Sophia Antipolis, October 2000)
                    % http://www-astro.unice.fr/GSM/Bibliography.html#thesis
                    
                    a1 = [(alpha+beta+1)./2 (2+mu+alpha+beta)./2 (mu+alpha+beta)./2];
                    b1 = [1+alpha+beta 1+alpha 1+beta];
                    a2 = [(1-mu)./2+p 1+p p];
                    b2 = [1+(alpha+beta-mu)./2+p 1+(alpha-beta-mu)./2+p 1+(beta-alpha-mu)./2+p];
                    
                    out = (1./(2.*sqrt(pi).*gamma(p))).*(...
                        newGamma([a1 p-(mu+alpha+beta)./2],b1).*a.^(mu+alpha+beta).*...
                        pochammerSeries(3,5,a1,[1-p+(mu+alpha+beta)./2 b1 1],a.^2) + ...
                        newGamma([(mu+alpha+beta)./2-p a2],b2).*a.^(2.*p).*...
                        pochammerSeries(3,5,a2,[1-(mu+alpha+beta)./2+p b2 1],a.^2));
                    function out = pochammerSeries(p,q,a,b,z,tol,nmax)
                        % POCHAMMERSERIES Computes power series in Pochammer notation
                        % pochammerSeries(p,q,a,b,z)
                        % pochammerSeries(p,q,a,b,z,tol)
                        % pochammerSeries(p,q,a,b,z,[],nmax)
                        % pochammerSeries(p,q,a,b,z,tol,nmax)
                        
                        if (p==(q+1) && abs(z)<1) || (abs(z)==1 && real(sum(a)-sum(b))<0) || p<(q+1)
                            
                            if p==length(a) && q==length(b)
                                
                                switch nargin
                                    case 6
                                        nmax = 1e3;
                                    case 7
                                        if isempty(tol)
                                            tol = 1e-6;
                                        end
                                    otherwise
                                        tol = 1e-6;
                                        nmax = 1e3;
                                end
                                
                                out = zeros(size(z));
                                
                                indz = find(z==0);
                                if ~isempty(indz)
                                    out(indz) = 1;
                                end
                                
                                indnz = find(z~=0);
                                if ~isempty(indnz)
                                    z = z(indnz);
                                    ck = 1;
                                    step = Inf;
                                    k = 0;
                                    som = ck;
                                    while (k<=nmax) && (step>tol)
                                        ckp1 = prod(a+k).*z.*ck./prod(b+k);
                                        step = abs(abs(ck)-abs(ckp1));
                                        som = som + ckp1;
                                        k = k+1;
                                        ck = ckp1;
                                    end
                                    if step>tol
                                        warning('pochammerSeries','Maximum iteration reached before convergence')
                                    end
                                    out(indnz) = som;
                                end
                                
                            else
                                error('p and q must be the same length than vectors a and b, respectively')
                                
                            end
                            
                        else
                            error('This generalized hypergeometric function doesn''t converge')
                        end
                    end
                end
                
            end
        end
        
        function out = residualVariance(N,atm,tel)
            %% RESIDUALVARIANCE Zernike corrected wavefront variance 
            %
            % out = zernikeResidualVariance(N,atm,tel)
            %
            % See also: atmosphere, telescope
            
            zern = zernike(1:N,tel.D,'logging',false);
            r0 = atm.r0;
            L0 = atm.L0;
            D  = tel.D;
            aiVar = zernikeStats.variance(zern,atm);
            
            if isinf(L0)
                Delta1 = -(2.*gamma(11./6).^2./pi.^1.5).*(24.*gamma(6./5)./5).^(5./6).*...
                    (D./r0).^(5./3).*newGamma([-5./6,7./3],[23./6,17./6]);
                out = Delta1 - sum(aiVar(2:end));
            else
                a = phaseStats.variance(atm);
                b = sum(aiVar);
                out = a - b;
            end
        end
        
%         function aiaj = angularCovariance(zern,atm,src,optSrc)
%             %% ANGULARCOVARIANCE Zernike coefficients angular covariance
%             %
%             % aiaj = angularCovariance(zern,atm,src) computes
%             % the covariance matrix between Zernike coefficients of Zernike
%             % polynomials zern corresponding to wavefront propagating from
%             % two sources src(1) and src(2) through the atmosphere atm
%             %
%             % See also zernike, atmosphere, source
%             
%             nGs = numel(src);
%             if nGs>2 % then its a meta-matrix
% %                 disp(' @(phaseStats.zernikeAngularCovariance)> META-MATRIX:')
%                 if nargin<4 % a correlation meta-matrix
% %                     disp(' @(phaseStats.zernikeAngularCovariance)> AUTO CORRELATION META-MATRIX:')
%                     iSrc = src;
%                     jSrc = src;
%                     mGs = nGs;
%                     aiaj = cell(nGs,mGs);
% %                     for iGs = 1:nGs
% %                         fprintf(' @(Data covariance)> ');
% %                         gsCurrent = iSrc(iGs);
% %                         parfor jGs = iGs:mGs
% %                             fprintf('gs#%d/gs#%d - ',iGs,jGs)
% %                             aiaj{iGs,jGs} = phaseStats.zernikeAngularCovariance(zern,atm,[gsCurrent,jSrc(jGs)]);
% %                         end
% %                         fprintf('\b\b\b\n')
% %                     end
%                     nmGs  = [nGs mGs];
%                     index = 1:nGs*mGs;
%                     mask  = triu(true(nGs,mGs));
%                     index = index(mask);
%                     buffer = cell(1,length(index));
%                     for kGs = 1:length(index)
%                         ijGs = index(kGs);
%                         [iGs,jGs] = ind2sub(nmGs,ijGs);
% %                         fprintf(' @(phaseStats.zernikeAngularCovariance)> gs#%d/gs#%d \n',iGs,jGs);
%                         buffer{kGs} = zernikeStats.angularCovariance(zern,atm,[iSrc(iGs),jSrc(jGs)]);
%                     end
%                     aiaj(mask) = buffer;
%                     index = cellfun(@isempty,aiaj);
%                     aiaj(index) = cellfun(@transpose,aiaj(triu(~index,1)),'UniformOutput',false);
%                 else % a cross-correlation meta-matrix
% %                     disp('@(phaseStats.zernikeAngularCovariance)> CROSS CORRELATION META-MATRIX:')
%                     iSrc = src;
%                     jSrc = optSrc;
%                     mGs = numel(jSrc);
%                     aiaj = cell(nGs,mGs);
% %                     for iGs = 1:nGs
% %                         fprintf(' @(phaseStats.zernikeAngularCovariance)> ');
% %                         gsCurrent = iSrc(iGs);
% %                         for jGs = 1:mGs
% %                             fprintf('gs#%d/gs#%d - ',iGs,jGs);
% %                             aiaj{iGs,jGs} = phaseStats.zernikeAngularCovariance(zern,atm,[gsCurrent,jSrc(jGs)]);
% %                         end
% %                         fprintf('\b\b\b\n')
% %                     end
%                     nmGs  = [nGs mGs];
%                     for kGs = 1:nGs*mGs
%                         [iGs,jGs] = ind2sub(nmGs,kGs);
% %                         fprintf(' @(phaseStats.zernikeAngularCovariance)> gs#%d/gs#%d \n',iGs,jGs);
%                         aiaj{kGs} = zernikeStats.angularCovariance(zern,atm,[iSrc(iGs),jSrc(jGs)]);
%                     end
%                 end
% %                 aiaj = cell2mat(aiaj);
%             else
%                 if src(1)==src(2)
%                     aiaj = phaseStats.zernikeCovariance(zern,atm);
%                 else
%                     R   = zern.R;
%                     zs1 = src(1).height;
%                     zs2 = src(2).height;
%                     xSrc = tan(src(1).zenith).*cos(src(1).azimuth) - ...
%                         tan(src(2).zenith).*cos(src(2).azimuth);
%                     ySrc = tan(src(1).zenith).*sin(src(1).azimuth) - ...
%                         tan(src(2).zenith).*sin(src(2).azimuth);
%                     rhoSrcLayer = hypot(xSrc,ySrc);
%                     thetaSrcLayer = atan2(ySrc,xSrc);
%                     nMode = length(zern.j);
%                     znmj = mat2cell([zern.j;zern.n;zern.m],3,ones(1,nMode));
%                     znmj = repmat(znmj,nMode,1);
%                     znmi = znmj';
%                     psdCst = (24.*gamma(6./5)./5).^(5./6).*...
%                         (gamma(11./6).^2./(2.*pi.^(11./3))).*...
%                         atm.r0.^(-5./3);
%                     if all( isinf( [zs1 zs2] ) ) % NGS CASE
%                         a1l     = R;
%                         a2l     = R;
%                         denom   = pi.*a1l.*a2l;
%                         sl      = [atm.layer.altitude]'.*rhoSrcLayer;
%                         fr0     = [atm.layer.fractionnalR0]';
%                         aiajFun = @ (znmi,znmj) ...
%                             quadgk(@(x) integrand(x,znmi(1),znmi(2),znmi(3),znmj(1),znmj(2),znmj(3)), ...
%                             0, Inf, 'AbsTol',1e-3, 'RelTol',1e-2);
% %                         n = 201;
% %                         r = linspace(0,20,n);
% %                         r(1) = 1e-6;
% %                         aiajFun = @ (znmi,znmj) ...
% %                             trapz(r,integrandNgs(r,znmi(1),znmi(2),znmi(3),znmj(1),znmj(2),znmj(3)));                       
%                     else % LGS CASE (TO DO: optimize for LGS as for NGS)
%                         a1l   = zeros(1,atm.nLayer);
%                         a2l   = zeros(1,atm.nLayer);
%                         denom = zeros(1,atm.nLayer);
%                         sl    = zeros(1,atm.nLayer);
%                         for lLayer=1:atm.nLayer
%                             a1l(lLayer) = R.*(1 - atm.layer(lLayer).altitude./zs1);
%                             a2l(lLayer) = R.*(1 - atm.layer(lLayer).altitude./zs2);
%                             denom(lLayer) = pi.*a1l(lLayer).*a2l(lLayer);
%                             sl(lLayer) = atm.layer(lLayer).altitude.*rhoSrcLayer;
%                         end
%                         aiajFun = @ (znmi,znmj) ...
%                             quadgk(@(x) integrand(x,znmi(1),znmi(2),znmi(3),znmj(1),znmj(2),znmj(3)), ...
%                             0, Inf, 'AbsTol',1e-3, 'RelTol',1e-2);
% %                         n = 201;
% %                         r = linspace(0,20,n);
% %                         r(1) = 1e-6;
% %                         aiajFun = @ (znmi,znmj) ...
% %                             trapz(r,integrandNgs(r,znmi(1),znmi(2),znmi(3),znmj(1),znmj(2),znmj(3)));                       
%                     end
%                     aiaj = zeros(nMode);
%                     index = triu(true(nMode));
%                     %                 tic
%                     aiaj(index) = cellfun(aiajFun,znmj(index),znmi(index));
%                     %                 toc
%                     aiaj = aiaj + triu(aiaj,1)';
%                     aiaj = bsxfun(@times,aiaj,(-1).^zern.m');
%                     %                     aiaj = cellfun(aiajFun,znmj,znmi);
%                 end
%             end
%             function out = integrand(x,zi,ni,mi,zj,nj,mj)
%                 krkr_mi = mi==0;
%                 krkr_mj = mj==0;
%                 out = 0;
%                 factor1 = sqrt((ni+1)*(nj+1)).*...
%                     (-1).^(0.5.*(ni+nj)).*...
%                     2.^(1-0.5.*(krkr_mi+krkr_mj));%.*...
%                 %(-1).^mj;
%                 factor2 = (-1).^(1.5*(mi+mj)).*...
%                     cos( ...
%                     (mi+mj).*thetaSrcLayer + ...
%                     pi.*( (1-krkr_mi).*((-1).^zi-1) + ...
%                     (1-krkr_mj).*((-1).^zj-1) )./4 );
%                 factor3 = (-1).^(1.5*abs(mi-mj)).*...
%                     cos( ...
%                     (mi-mj).*thetaSrcLayer + ...
%                     pi.*( (1-krkr_mi).*((-1).^zi-1) - ...
%                     (1-krkr_mj).*((-1).^zj-1) )./4 );
%                 for kLayer=1:atm.nLayer
% %                     a1l = R.*(1 - atm.layer(kLayer).altitude./zs1);
% %                     a2l = R.*(1 - atm.layer(kLayer).altitude./zs2);
% %                     denom = pi.*a1l.*a2l;
% %                     sl = atm.layer(kLayer).altitude.*rhoSrcLayer;
%                     red1 = a1l(kLayer).*x;
%                     red2 = a2l(kLayer).*x;
%                     red = sl(kLayer).*x;
% %                     phasePSD = phaseStats.spectrum(0.5*x/pi,atmLayers{kLayer});
%                     f = 0.5*x/pi;
%                     phasePSD = atm.layer(kLayer).fractionnalR0.*...
%                         psdCst.*(f.^2 + 1./atm.L0.^2).^(-11./6);
% %                     phasePSD = phaseStats.spectrum(0.5*x/pi,atm.slab(lLayer));
% %                     besselsRadialOrder = besselj(ni+1,red1).*besselj(nj+1,red2);
% %                     tripleBessel1 = besselj(mi+mj,red);
% %                     tripleBessel2 = besselj(abs(mi-mj),red);
%                     besselsRadialOrder = besselmx('J',ni+1,red1).*besselmx('J',nj+1,red2);
%                     tripleBessel1 = besselmx('J',mi+mj,red);
%                     tripleBessel2 = besselmx('J',abs(mi-mj),red);
%                     out = out +  (factor1./denom(kLayer)).*(phasePSD./x).*...
%                         ( factor2.*tripleBessel1 + factor3.*tripleBessel2 ).*...
%                         besselsRadialOrder;
%                 end
%                 out = real(out);
%             end
%             function out = integrandNgs(x,zi,ni,mi,zj,nj,mj)
%                 mipmj = mi+mj;
%                 mimmj = abs(mi-mj);
%                 krkr_mi = mi==0;
%                 krkr_mj = mj==0;
%                 factor1 = sqrt((ni+1)*(nj+1)).*...
%                     (-1).^(0.5.*(ni+nj)).*...
%                     2.^(1-0.5.*(krkr_mi+krkr_mj));%.*...
%                 %(-1).^mj;
%                 factor1 = factor1./denom;
%                 factor2 = (-1).^(1.5*(mi+mj)).*...
%                     cos( ...
%                     (mi+mj).*thetaSrcLayer + ...
%                     pi.*( (1-krkr_mi).*((-1).^zi-1) + ...
%                     (1-krkr_mj).*((-1).^zj-1) )./4 );
%                 factor2 = factor2*factor1;
%                 factor3 = (-1).^(1.5*abs(mi-mj)).*...
%                     cos( ...
%                     (mi-mj).*thetaSrcLayer + ...
%                     pi.*( (1-krkr_mi).*((-1).^zi-1) - ...
%                     (1-krkr_mj).*((-1).^zj-1) )./4 );
%                 factor3 = factor3*factor1;
%                 red1 = a1l.*x;
%                 red2 = a2l.*x;
%                 besselsRadialOrder = besselmx('J',ni+1,red1).*besselmx('J',nj+1,red2);
%                 f = 0.5*x/pi;
%                 phasePSD = ...
%                     psdCst.*(f.^2 + 1./atm.L0.^2).^(-11./6)./x;
%                 red = sl*x;
%                 tripleBessel1 = besselmx('J',mipmj,red);
%                 tripleBessel2 = besselmx('J',mimmj,red);
%                 out = (fr0*phasePSD).*...
%                     ( factor2.*tripleBessel1 + factor3.*tripleBessel2 );
%                 out = sum( bsxfun( @times , out , besselsRadialOrder ) );
%                 out = real(out);
%             end
%         end
        function aiaj = angularCovariance(zern,atm,src,optSrc)
            %% ANGULARCOVARIANCE Zernike coefficients angular covariance
            %
            % aiaj = zernikeAngularCovariance(zern,atm,src) computes
            % the covariance matrix between Zernike coefficients of Zernike
            % polynomials zern corresponding to wavefront propagating from
            % two sources src(1) and src(2) through the atmosphere atm
            %
            % See also zernike, atmosphere, source
            
            nGs = numel(src);
            if true %nGs>2 % then its a meta-matrix
%                 disp(' @(phaseStats.zernikeAngularCovariance)> META-MATRIX:')
                if nargin<4 % a correlation meta-matrix
%                     disp(' @(phaseStats.zernikeAngularCovariance)> AUTO CORRELATION META-MATRIX:')
                    iSrc = src;
                    jSrc = src;
                    mGs = nGs;
                    aiaj = cell(nGs,mGs);
%                     for iGs = 1:nGs
%                         fprintf(' @(Data covariance)> ');
%                         gsCurrent = iSrc(iGs);
%                         parfor jGs = iGs:mGs
%                             fprintf('gs#%d/gs#%d - ',iGs,jGs)
%                             aiaj{iGs,jGs} = phaseStats.zernikeAngularCovariance(zern,atm,[gsCurrent,jSrc(jGs)]);
%                         end
%                         fprintf('\b\b\b\n')
%                     end
                    nmGs  = [nGs mGs];
                    index = 1:nGs*mGs;
                    mask  = triu(true(nGs,mGs));
                    index = index(mask);
                    buffer = cell(1,length(index));
                    for kGs = 1:length(index)
                        ijGs = index(kGs);
                        [iGs,jGs] = ind2sub(nmGs,ijGs);
%                         fprintf(' @(phaseStats.zernikeAngularCovariance)> gs#%d/gs#%d \n',iGs,jGs);
                        buffer{kGs} = phaseStats.zernikeAngularCovariance(zern,atm,[iSrc(iGs),jSrc(jGs)]);
                    end
                    aiaj(mask) = buffer;
                    index = cellfun(@isempty,aiaj);
                    aiaj(index) = cellfun(@transpose,aiaj(triu(~index,1)),'UniformOutput',false);
                else % a cross-correlation meta-matrix
%                     disp('@(phaseStats.zernikeAngularCovariance)> CROSS CORRELATION META-MATRIX:')
                    iSrc = src;
                    jSrc = optSrc;
                    mGs = numel(jSrc);
                    aiaj = cell(nGs,mGs);
%                     for iGs = 1:nGs
%                         fprintf(' @(phaseStats.zernikeAngularCovariance)> ');
%                         gsCurrent = iSrc(iGs);
%                         for jGs = 1:mGs
%                             fprintf('gs#%d/gs#%d - ',iGs,jGs);
%                             aiaj{iGs,jGs} = phaseStats.zernikeAngularCovariance(zern,atm,[gsCurrent,jSrc(jGs)]);
%                         end
%                         fprintf('\b\b\b\n')
%                     end
                    nmGs  = [nGs mGs];
                    parfor kGs = 1:nGs*mGs
                        [iGs,jGs] = ind2sub(nmGs,kGs);
%                         fprintf(' @(phaseStats.zernikeAngularCovariance)> gs#%d/gs#%d \n',iGs,jGs);
                        aiaj{kGs} = phaseStats.zernikeAngularCovariance(zern,atm,[iSrc(iGs),jSrc(jGs)]);
                    end
                end
%                 aiaj = cell2mat(aiaj);
            else
                if src(1)==src(2)
                    aiaj = phaseStats.zernikeCovariance(zern,atm);
                else
                    R   = zern.R;
                    zs1 = src(1).height;
                    zs2 = src(2).height;
                    xSrc = tan(src(1).zenith).*cos(src(1).azimuth) - ...
                        tan(src(2).zenith).*cos(src(2).azimuth);
                    ySrc = tan(src(1).zenith).*sin(src(1).azimuth) - ...
                        tan(src(2).zenith).*sin(src(2).azimuth);
                    rhoSrcLayer = hypot(xSrc,ySrc);
                    thetaSrcLayer = atan2(ySrc,xSrc);
                    nMode = length(zern.j);
                    znmj = mat2cell([zern.j;zern.n;zern.m],3,ones(1,nMode));
                    znmj = repmat(znmj,nMode,1);
                    znmi = znmj';
                    psdCst = (24.*gamma(6./5)./5).^(5./6).*...
                        (gamma(11./6).^2./(2.*pi.^(11./3))).*...
                        atm.r0.^(-5./3);
                    if all( isinf( [zs1 zs2] ) ) % NGS CASE
                        a1l     = R;
                        a2l     = R;
                        denom   = pi.*a1l.*a2l;
                        sl      = [atm.layer.altitude]'.*rhoSrcLayer;
                        fr0     = [atm.layer.fractionnalR0]';
                        aiajFun = @ (znmi,znmj) ...
                            quadgk(@(x) integrand(x,znmi(1),znmi(2),znmi(3),znmj(1),znmj(2),znmj(3)), ...
                            0, Inf, 'AbsTol',1e-3, 'RelTol',1e-2);
%                         n = 201;
%                         r = linspace(0,20,n);
%                         r(1) = 1e-6;
%                         aiajFun = @ (znmi,znmj) ...
%                             trapz(r,integrandNgs(r,znmi(1),znmi(2),znmi(3),znmj(1),znmj(2),znmj(3)));                       
                    else % LGS CASE (TO DO: optimize for LGS as for NGS)
                        a1l   = zeros(1,atm.nLayer);
                        a2l   = zeros(1,atm.nLayer);
                        denom = zeros(1,atm.nLayer);
                        sl    = zeros(1,atm.nLayer);
                        for lLayer=1:atm.nLayer
                            a1l(lLayer) = R.*(1 - atm.layer(lLayer).altitude./zs1);
                            a2l(lLayer) = R.*(1 - atm.layer(lLayer).altitude./zs2);
                            denom(lLayer) = pi.*a1l(lLayer).*a2l(lLayer);
                            sl(lLayer) = atm.layer(lLayer).altitude.*rhoSrcLayer;
                        end
                        aiajFun = @ (znmi,znmj) ...
                            quadgk(@(x) integrand(x,znmi(1),znmi(2),znmi(3),znmj(1),znmj(2),znmj(3)), ...
                            0, Inf);
%                         n = 201;
%                         r = linspace(0,20,n);
%                         r(1) = 1e-6;
%                         aiajFun = @ (znmi,znmj) ...
%                             trapz(r,integrandNgs(r,znmi(1),znmi(2),znmi(3),znmj(1),znmj(2),znmj(3)));                       
                    end
                    aiaj = zeros(nMode);
                    index = triu(true(nMode));
                    %                 tic
                    aiaj(index) = cellfun(aiajFun,znmj(index),znmi(index));
                    %                 toc
                    aiaj = aiaj + triu(aiaj,1)';
                    aiaj = bsxfun(@times,aiaj,(-1).^zern.m');
                    %                     aiaj = cellfun(aiajFun,znmj,znmi);
                end
            end
            function out = integrand(x,zi,ni,mi,zj,nj,mj)
                krkr_mi = mi==0;
                krkr_mj = mj==0;
                out = 0;
                factor1 = sqrt((ni+1)*(nj+1)).*...
                    (-1).^(0.5.*(ni+nj)).*...
                    2.^(1-0.5.*(krkr_mi+krkr_mj));%.*...
                %(-1).^mj;
                factor2 = (-1).^(1.5*(mi+mj)).*...
                    cos( ...
                    (mi+mj).*thetaSrcLayer + ...
                    pi.*( (1-krkr_mi).*((-1).^zi-1) + ...
                    (1-krkr_mj).*((-1).^zj-1) )./4 );
                factor3 = (-1).^(1.5*abs(mi-mj)).*...
                    cos( ...
                    (mi-mj).*thetaSrcLayer + ...
                    pi.*( (1-krkr_mi).*((-1).^zi-1) - ...
                    (1-krkr_mj).*((-1).^zj-1) )./4 );
                for kLayer=1:atm.nLayer
%                     a1l = R.*(1 - atm.layer(kLayer).altitude./zs1);
%                     a2l = R.*(1 - atm.layer(kLayer).altitude./zs2);
%                     denom = pi.*a1l.*a2l;
%                     sl = atm.layer(kLayer).altitude.*rhoSrcLayer;
                    red1 = a1l(kLayer).*x;
                    red2 = a2l(kLayer).*x;
                    red = sl(kLayer).*x;
%                     phasePSD = phaseStats.spectrum(0.5*x/pi,atmLayers{kLayer});
                    f = 0.5*x/pi;
                    phasePSD = atm.layer(kLayer).fractionnalR0.*...
                        psdCst.*(f.^2 + 1./atm.L0.^2).^(-11./6);
%                     phasePSD = phaseStats.spectrum(0.5*x/pi,atm.slab(lLayer));
%                     besselsRadialOrder = besselj(ni+1,red1).*besselj(nj+1,red2);
%                     tripleBessel1 = besselj(mi+mj,red);
%                     tripleBessel2 = besselj(abs(mi-mj),red);
                    besselsRadialOrder = besselmx('J',ni+1,red1).*besselmx('J',nj+1,red2);
                    tripleBessel1 = besselmx('J',mi+mj,red);
                    tripleBessel2 = besselmx('J',abs(mi-mj),red);
                    out = out +  (factor1./denom(kLayer)).*(phasePSD./x).*...
                        ( factor2.*tripleBessel1 + factor3.*tripleBessel2 ).*...
                        besselsRadialOrder;
                end
                out = real(out);
            end
            function out = integrandNgs(x,zi,ni,mi,zj,nj,mj) %bugged
                mipmj = mi+mj;
                mimmj = abs(mi-mj);
                krkr_mi = mi==0;
                krkr_mj = mj==0;
                factor1 = sqrt((ni+1)*(nj+1)).*...
                    (-1).^(0.5.*(ni+nj)).*...
                    2.^(1-0.5.*(krkr_mi+krkr_mj));%.*...
                %(-1).^mj;
                factor1 = factor1./denom;
                factor2 = (-1).^(1.5*(mi+mj)).*...
                    cos( ...
                    (mi+mj).*thetaSrcLayer + ...
                    pi.*( (1-krkr_mi).*((-1).^zi-1) + ...
                    (1-krkr_mj).*((-1).^zj-1) )./4 );
                factor2 = factor2*factor1;
                factor3 = (-1).^(1.5*abs(mi-mj)).*...
                    cos( ...
                    (mi-mj).*thetaSrcLayer + ...
                    pi.*( (1-krkr_mi).*((-1).^zi-1) - ...
                    (1-krkr_mj).*((-1).^zj-1) )./4 );
                factor3 = factor3*factor1;
                red1 = a1l.*x;
                red2 = a2l.*x;
                besselsRadialOrder = besselmx('J',ni+1,red1).*besselmx('J',nj+1,red2);
                f = 0.5*x/pi;
                phasePSD = ...
                    psdCst.*(f.^2 + 1./atm.L0.^2).^(-11./6)./x;
                red = sl*x;
                tripleBessel1 = besselmx('J',mipmj,red);
                tripleBessel2 = besselmx('J',mimmj,red);
                out = (fr0*phasePSD).*...
                    ( factor2.*tripleBessel1 + factor3.*tripleBessel2 );
                out = sum( bsxfun( @times , out , besselsRadialOrder ) );
                out = real(out);
            end
        end
        
        function aiaj_ = angularCovarianceAlt(zern_,atm_,src_,optSrc)
            %% ANGULARCOVARIANCE Zernike coefficients angular covariance
            %
            % aiaj = zernikeAngularCovariance(zern,atm,src) computes
            % the covariance matrix between Zernike coefficients of Zernike
            % polynomials zern corresponding to wavefront propagating from
            % two sources src(1) and src(2) through the atmosphere atm
            %
            % See also zernike, atmosphere, source
            
            nGs = numel(src_);
                    iSrc = src_;
                    jSrc = optSrc;
                    mGs = numel(jSrc);
                    aiaj_ = cell(nGs,mGs);
%                     for iGs = 1:nGs
%                         fprintf(' @(phaseStats.zernikeAngularCovariance)> ');
%                         gsCurrent = iSrc(iGs);
%                         for jGs = 1:mGs
%                             fprintf('gs#%d/gs#%d - ',iGs,jGs);
%                             aiaj{iGs,jGs} = phaseStats.zernikeAngularCovariance(zern,atm,[gsCurrent,jSrc(jGs)]);
%                         end
%                         fprintf('\b\b\b\n')
%                     end
                    nmGs  = [nGs mGs];
                    for kGs = 1:nGs*mGs
                        [iGs,jGs] = ind2sub(nmGs,kGs);
%                         fprintf(' @(phaseStats.zernikeAngularCovariance)> gs#%d/gs#%d \n',iGs,jGs);
                        aiaj_{kGs} = angularCovarianceAltFun(zern_,atm_,[iSrc(iGs),jSrc(jGs)]);
                    end
                aiaj_ = cell2mat(aiaj_);
                
            function  aiaj = angularCovarianceAltFun(zern,atm,src)
%                 aiaj = cell2mat(aiaj);
                    R   = zern.R;
                    zs1 = src(1).height;
                    zs2 = src(2).height;
                    xSrc = tan(src(1).zenith).*cos(src(1).azimuth) - ...
                        tan(src(2).zenith).*cos(src(2).azimuth);
                    ySrc = tan(src(1).zenith).*sin(src(1).azimuth) - ...
                        tan(src(2).zenith).*sin(src(2).azimuth);
                    rhoSrcLayer = hypot(xSrc,ySrc);
                    thetaSrcLayer = atan2(ySrc,xSrc);
                    nMode = length(zern.j);
                    znmj = mat2cell([zern.j;zern.n;zern.m],3,ones(1,nMode));
                    znmj = repmat(znmj,nMode,1);
                    znmi = znmj';
                    psdCst = (24.*gamma(6./5)./5).^(5./6).*...
                        (gamma(11./6).^2./(2.*pi.^(11./3))).*...
                        atm.r0.^(-5./3);
%                     if all( isinf( [zs1 zs2] ) ) % NGS CASE
%                         a1l     = R;
%                         a2l     = R;
%                         denom   = pi.*a1l.*a2l;
%                         sl      = [atm.layer.altitude]'.*rhoSrcLayer;
%                         fr0     = [atm.layer.fractionnalR0]';
%                         aiajFun = @ (znmi,znmj) ...
%                             quadgk(@(x) integrand(x,znmi(1),znmi(2),znmi(3),znmj(1),znmj(2),znmj(3)), ...
%                             0, Inf, 'AbsTol',1e-3, 'RelTol',1e-2);
% %                         n = 201;
% %                         r = linspace(0,20,n);
% %                         r(1) = 1e-6;
% %                         aiajFun = @ (znmi,znmj) ...
% %                             trapz(r,integrandNgs(r,znmi(1),znmi(2),znmi(3),znmj(1),znmj(2),znmj(3)));                       
%                     else % LGS CASE (TO DO: optimize for LGS as for NGS)
                        a1l   = zeros(1,atm.nLayer);
                        a2l   = zeros(1,atm.nLayer);
                        denom = zeros(1,atm.nLayer);
                        sl    = zeros(1,atm.nLayer);
                        for lLayer=1:atm.nLayer
                            a1l(lLayer) = R.*(1 - atm.layer(lLayer).altitude./zs1);
                            a2l(lLayer) = R.*(1 - atm.layer(lLayer).altitude./zs2);
                            denom(lLayer) = pi.*a1l(lLayer).*a2l(lLayer);
                            sl(lLayer) = atm.layer(lLayer).altitude.*rhoSrcLayer;
                        end
                        aiajFun = @ (znmi,znmj) ...
                            quadgk(@(x) integrand(x,znmi(1),znmi(2),znmi(3),znmj(1),znmj(2),znmj(3)), ...
                            0, Inf);
%                         n = 201;
%                         r = linspace(0,20,n);
%                         r(1) = 1e-6;
%                         aiajFun = @ (znmi,znmj) ...
%                             trapz(r,integrandNgs(r,znmi(1),znmi(2),znmi(3),znmj(1),znmj(2),znmj(3)));                       
%                     end
                    aiaj = zeros(nMode);
                    index = triu(true(nMode));
                    %                 tic
                    aiaj(index) = cellfun(aiajFun,znmj(index),znmi(index));
                    %                 toc
                    aiaj = aiaj + triu(aiaj,1)';
                    aiaj = bsxfun(@times,aiaj,(-1).^zern.m');
                    %                     aiaj = cellfun(aiajFun,znmj,znmi);
            function out = integrand(x,zi,ni,mi,zj,nj,mj)
                krkr_mi = mi==0;
                krkr_mj = mj==0;
                out = 0;
                factor1 = sqrt((ni+1)*(nj+1)).*...
                    (-1).^(0.5.*(ni+nj)).*...
                    2.^(1-0.5.*(krkr_mi+krkr_mj));%.*...
                %(-1).^mj;
                factor2 = (-1).^(1.5*(mi+mj)).*...
                    cos( ...
                    (mi+mj).*thetaSrcLayer + ...
                    pi.*( (1-krkr_mi).*((-1).^zi-1) + ...
                    (1-krkr_mj).*((-1).^zj-1) )./4 );
                factor3 = (-1).^(1.5*abs(mi-mj)).*...
                    cos( ...
                    (mi-mj).*thetaSrcLayer + ...
                    pi.*( (1-krkr_mi).*((-1).^zi-1) - ...
                    (1-krkr_mj).*((-1).^zj-1) )./4 );
                for kLayer=1:atm.nLayer
%                     a1l = R.*(1 - atm.layer(kLayer).altitude./zs1);
%                     a2l = R.*(1 - atm.layer(kLayer).altitude./zs2);
%                     denom = pi.*a1l.*a2l;
%                     sl = atm.layer(kLayer).altitude.*rhoSrcLayer;
                    red1 = a1l(kLayer).*x;
                    red2 = a2l(kLayer).*x;
                    red = sl(kLayer).*x;
%                     phasePSD = phaseStats.spectrum(0.5*x/pi,atmLayers{kLayer});
                    f = 0.5*x/pi;
                    phasePSD = atm.layer(kLayer).fractionnalR0.*...
                        psdCst.*(f.^2 + 1./atm.L0.^2).^(-11./6);
%                     phasePSD = phaseStats.spectrum(0.5*x/pi,atm.slab(lLayer));
%                     besselsRadialOrder = besselj(ni+1,red1).*besselj(nj+1,red2);
%                     tripleBessel1 = besselj(mi+mj,red);
%                     tripleBessel2 = besselj(abs(mi-mj),red);
                    besselsRadialOrder = besselmx('J',ni+1,red1).*besselmx('J',nj+1,red2);
                    tripleBessel1 = besselmx('J',mi+mj,red);
                    tripleBessel2 = besselmx('J',abs(mi-mj),red);
                    out = out +  (factor1./denom(kLayer)).*(phasePSD./x).*...
                        ( factor2.*tripleBessel1 + factor3.*tripleBessel2 ).*...
                        besselsRadialOrder;
                end
                out = real(out);
            end
            end
        end
        
        function out = tiltsAngularCovariance(zern,atm,src1,varargin)
            
            p = inputParser;
            p.addRequired('zern', @(x) isa(x,'telescopeAbstract') );
            p.addRequired('atm' , @(x) isa(x,'atmosphere') );
            p.addRequired('src1', @(x) isa(x,'source') );
            p.addOptional('src2', src1 , @(x) isa(x,'source') );
            p.addParamValue('tilts', 'Z' , @ischar ); % Z, G or ZG
            
            p.parse(zern,atm,src1,varargin{:});
            src2  = p.Results.src2;
            tilts = p.Results.tilts;
            
            n1 = length(src1);
            n2 = length(src2);
            D  = zern.D;
            R  = D/2;
            psdCst = (24.*gamma(6./5)./5).^(5./6).*...
                (gamma(11./6).^2./(2.*pi.^(11./3))).*...
                atm.r0.^(-5./3);
            
            switch tilts
                case 'Z'
                    tiltsFilter = @(f) (2.*besselj(2,pi.*f.*D)./(pi.*f.*R)).^2;
                case 'G'
                    tiltsFilter = @(f) (besselj(1,pi.*f.*D)).^2;
                case'ZG'
                    tiltsFilter = @(f) 2.*besselj(2,pi.*f.*D).*besselj(1,pi.*f.*D)./(pi.*f.*R);
                otherwise
                    error('tilts filters are either Z, G or ZG')
            end
            
            out = cellfun( @(x) zeros(2) , cell(n1,n2) , 'UniformOutput', false );
            
            for k1 = 1:n1
                for k2 = 1:n2
            
                    deltaSrc = src1(k1) - src2(k2);
                    rho = abs(deltaSrc);
                    arg = angle(deltaSrc);
                    
                    out{k1,k2}(1,1) = quadgk( @(f) f.*sumLayers(f,2,2).*tiltsFilter(f) , 0 , Inf);
                    out{k1,k2}(1,2) = quadgk( @(f) f.*sumLayers(f,2,3).*tiltsFilter(f) , 0 , Inf);
                    out{k1,k2}(2,1) = quadgk( @(f) f.*sumLayers(f,3,2).*tiltsFilter(f) , 0 , Inf);
                    out{k1,k2}(2,2) = quadgk( @(f) f.*sumLayers(f,3,3).*tiltsFilter(f) , 0 , Inf);
            
                end
            end
            
            out = cell2mat(out);
            
            function outSumLayers = sumLayers(f,j,i)
                    
                g = pi*( (-1)^i + (-1)^j - 2 )/4;
                h = pi*( (-1)^i - (-1)^j )/4;
                outSumLayers = 0;
                for k = 1:atm.nLayer
                    
                    red = 2*pi*f*rho*atm.layer(k).altitude;
                    Itheta = -pi*( besselj(2,red).*cos(2*arg+g) - ...
                        besselj(0,red).*cos(h) );
                    psd = atm.layer(k).fractionnalR0.*...
                        psdCst.*(f.^2 + 1./atm.L0.^2).^(-11./6);
                    outSumLayers = outSumLayers + psd.*Itheta;
                end
                
            end
            
        end
        
        function out = anisokinetism(zern,atm,src,unit)
            %% ANISOKINETISM
            
            integral = false;
            
            if ~integral
                
%                 logBook.PAUSE;
                
                persistent onAxisNgs
                if isempty(onAxisNgs)
                    onAxisNgs = source;
                end
                %             zern = zernike(2:3,tel.D);
%                 ai  = zernikeStats.variance(zern,atm)
%                 out = sum(ai);
%                 aiaj = (zernikeStats.angularCovariance(zern,atm,[src,onAxisNgs]))
%                 out  = (out - sum(aiaj(:)));
                
                Coo = zernikeStats.angularCovarianceAlt(zern,atm,src,src);
                Cxx = Coo;
                Cox = zernikeStats.angularCovarianceAlt(zern,atm,onAxisNgs,src);
                
                out = trace(Coo+Cxx-2*Cox);
                
                
                
            else
                
                theta = tan(src.zenith);
                D = pi.*zern.D;
                cst = (24.*gamma(6./5)./5).^(5./6).*...
                (gamma(11./6).^2./(2.*pi.^(11./3))).*...
                atm.r0.^(-5./3);
                f0Sqrd = 1./atm.L0.^2;
                layers = atm.layer;
                fr0 = [layers.fractionnalR0]';
                z = [layers.altitude]';
                thetaZ = 2.*pi*theta.*z;

                out = 32*pi*cst.*quadgk(...
                    @(f) sum( fr0*( f.*(f.^2 + f0Sqrd).^(-11./6).*...
                        (besselj(2,D.*f)./(D.*f)).^2 ).*...
                        (1-besselj(0,thetaZ*f)) ) ,0,Inf);
                
                
            end
            
            if nargin>3
                if isnumeric(unit)
                out = 10^-unit*...
                    sqrt(out)*(atm.wavelength/(2*pi));
                elseif ischar(unit)
                    if strcmp(unit,'mas')
                        out = 1e3*constants.radian2arcsec*(4/zern.D)*...
                            sqrt(out)*(atm.wavelength/(2*pi));
                    end
                end
            end
            
%             logBook.RESUME;
            
        end
        
        function out = aiaj(zi,ni,mi,zj,nj,mj,r0,L0,R)
            out = 0;
            if (mi==mj) && (rem(abs(zi-zj),2)==0 || ((mi==0) && (mj==0)))
            out = (gamma(11/6)^2/pi^(14/3))*(24*gamma(6/5)/5)^(5/6)*...
                (L0/r0)^(5/3)*(L0/R)^2*...
                sqrt((ni+1)*(nj+1)).*(-1).^((ni+nj-mi-mj)/2).*...
                aiajFun(ni,nj,2*pi*R/L0);
            end
        end
        
<<<<<<< HEAD
        function varargout = residueAngularCovariance(sampling,range,modes,atm,srcAC,srcCC)
            %% residueAngularCovariance
                        
=======
        function varargout = residueAngularCovariance(sampling,range,modes,atm,srcAC,varargin)
            %% RESIDUEANGULARCOVARIANCE Residual phase spatio-angular covariance meta matrix
            %
            % [S,C] = residueAngularCovariance(sampling,range,modes,atm,src1)
            % computes the spatio-angular auto-correlation meta-matrix of
            % the wavefront with Zernike modes removed between all the
            % sources srcAC. The phase is sampling with sampling points in
            % the given range and propagates through the atmosphere defined
            % by the object atm
            %
            % C = spatioAngularCovarianceMatrix(sampling,range,atm,src1,src2)
            % computes the spatio-angular cross-correlation meta-matrix of
            % the wavefront with Zernike modes between all src2 and src1.
            % The phase is sampling with sampling points in the given range
            % and propagates through the atmosphere defined by the object
            % atm
            %
            % [S,C] = spatioAngularCovarianceMatrix(...) computes both
            % auto- and cross-correlation meta-matrix
                        
            % Inputs
            inputs = inputParser;
            inputs.addRequired('sampling',@isnumeric);
            inputs.addRequired('range',@isnumeric);
            inputs.addRequired('modes',@isnumeric);
            inputs.addRequired('atm',@(x) isa(x,'atmosphere'));
            inputs.addRequired('srcAC',@(x) isa(x,'source'));
            inputs.addOptional('srcCC',[],@(x) isa(x,'source'));
            inputs.addOptional('srcTT',[],@(x) isa(x,'source'));
            inputs.parse(sampling,range,modes,atm,srcAC,varargin{:});
            
            sampling = inputs.Results.sampling;
            range    = inputs.Results.range;
            modes    = inputs.Results.modes;
            atm      = inputs.Results.atm;
            srcAC    = inputs.Results.srcAC;
            srcCC    = inputs.Results.srcCC;
            srcTT    = inputs.Results.srcTT;

            % Local variables
>>>>>>> 1dd60623
            zern = zernike(modes,range,'resolution',sampling);
            [rx,ry] = meshgrid( linspace(-1,1,sampling)*range/2 );
            p  = zern.pupilLogical;
            np = sum(p(:));
            rv = rx(p) + 1i*ry(p);
            zj = zern.j;
            zn = zern.n;
            zm = zern.m;
            zp = zern.p(p,:);
            
            if nargin<6
                srcCC = [];
                Cphi_ox = [];
                Cphi_xx = phaseStats.spatioAngularCovarianceMatrix(sampling,range,atm,srcAC,'mask',p);
            else
                [Cphi_xx,Cphi_ox] = phaseStats.spatioAngularCovarianceMatrix(sampling,range,atm,srcAC,srcCC,'mask',p);
            end
<<<<<<< HEAD
            src1 = [srcAC,srcCC];
            src2 = srcAC;
=======
            
            figure
            subplot(1,3,1)
            imagesc([Cphi_xx;cell2mat(Cphi_ox)])
            axis equal tight
            colorbar('location','southOutside')
            title('Phase: Cxx & Cox')
            drawnow
            
            % Spatio-angular Zernike coefs. covariance
            src1 = [srcTT,srcAC,srcCC];
            src2 = [srcTT,srcAC];
>>>>>>> 1dd60623
            aiaj  = zernikeStats.angularCovariance(zern,atm,src1,src2);
            Czizj = cellfun( @(x) zp*x*zp', aiaj , 'uniformOutput', false);

            subplot(1,3,2)
            imagesc(cell2mat(aiaj))
            axis square
            colorbar('location','southOutside')
            title('\langle a_ia_j \rangle')
            drawnow
            
            n1 = length(src1);
            n2 = length(src2);
            R  = range/2;
            
            cst = (24.*gamma(6./5)./5).^(5./6).*...
                (gamma(11./6).^2./(2.*pi.^(11./3))).*...
                atm.r0.^(-5./3);
            InmFun = @(nn,alpha,mm,w) quadgk( @(f) (f.^2 + 1./atm.L0.^2).^(-11./6).*...
                besselj(nn+1,2*pi*alpha*f*R).*...
                besselj(mm,2*pi*f*w) , 0 , Inf);
                    
            Cphizi_jpj = cellfun( @(x) zeros(np,zern.nMode), cell(n1,n2) , 'uniformOutput', false);
            Cphizi_jjp = cellfun( @(x) zeros(np,zern.nMode), cell(n1,n2) , 'uniformOutput', false);
            
            fprintf(' +++ < a_ijp phi_j > and  < a_ij phi_jp > computing +++\n')
            
            for k1 = 1:n1
                
                src1Theta = src1(k1).directionVector(1) + 1i*src1(k1).directionVector(2);
                
                for k2 = 1:n2;
                
                    fprintf(' -> srcs: ( %d:%d , %d:%d )',n1 , k1, n2 , k2)
                
                    src2Theta = src2(k2).directionVector(1) + 1i*src2(k2).directionVector(2);
                    
                    for kMode=1:zern.nMode
                                                        
                        j = zj(kMode);
                        n = zn(kMode);
                        m = zm(kMode);
                        nkrkr = 1 - double(m==0);
                        
                        fprintf(' | mode %d , Layer %d: ',j,atm.nLayer)
                        
                        for kLayer=1:atm.nLayer
                            
                            fprintf('\b%d',kLayer)
                            
                            atmSlab = slab(atm,kLayer);
                            atmAltitude = atmSlab.layer.altitude;
                            
                            % --jp,j------------------------------------------------------------------------
                            alpha2 = 1 - atmAltitude/src2(k2).height;
                            beta1  = 1 - atmAltitude/src1(k1).height;
                            
                            w1 = beta1*rv + atmAltitude.*( src1Theta - src2Theta );
                            
                            Inm = atmSlab.layer.fractionnalR0*cst.*...
                                arrayfun( @(x) InmFun(n,alpha2,m,x) , abs(w1) );
                            
                            Cphizi_jpj{k1,k2}(:,kMode) = Cphizi_jpj{k1,k2}(:,kMode) + ...
                                (2*sqrt(n+1)/(alpha2*R)).*Inm.*...
                                (-1).^((n-m*nkrkr)/2).*2.^(0.5*nkrkr).*...
                                cos(m*angle(w1)+pi*nkrkr*((-1)^j-1)/4);
                            % ------------------------------------------------------------------------------
                            
                            % --j,jp------------------------------------------------------------------------
                            alpha1 = 1 - atmAltitude/src1(k1).height;
                            beta2  = 1 - atmAltitude/src2(k2).height;
                            
                            w2 = beta2*rv + atmAltitude.*( src2Theta - src1Theta );
                            
                            Inm = atmSlab.layer.fractionnalR0*cst.*...
                                arrayfun( @(x) InmFun(n,alpha1,m,x) , abs(w2) );
                            
                            Cphizi_jjp{k1,k2}(:,kMode) = Cphizi_jjp{k1,k2}(:,kMode) + ...
                                (2*sqrt(n+1)/(alpha1*R)).*Inm.*...
                                (-1).^((n-m*nkrkr)/2).*2.^(0.5*nkrkr).*...
                                cos(m*angle(w2)+pi*nkrkr*((-1)^j-1)/4);
                            % ------------------------------------------------------------------------------
                            
                        end % kLayer
                        
                    end % kMode
                
                    fprintf('\n')
                    
                end % k2
                
            end % k1
            
<<<<<<< HEAD
            Cphizi_jpj  = cellfun( @(x) x*zp', Cphizi_jpj , 'uniformOutput', false);%  x*zp'+ zp*y'
            Cphizi_jjp  = cellfun( @(y) zp*y', Cphizi_jjp , 'uniformOutput', false);%  x*zp'+ zp*y'
=======
            subplot(1,3,3)
            imagesc([cell2mat(Cphiai_jpj),cell2mat(Cphiai_jjp)])
            colorbar('location','southOutside')
            title('\langle \phi_{j^\prime}a_{ij} \rangle & \langle \phi_ja_{ij^\prime} \rangle')
            drawnow
            
            Cphizi_jpj  = cellfun( @(x) x*zp', Cphiai_jpj , 'uniformOutput', false);%  x*zp'+ zp*y'
            Cphizi_jjp  = cellfun( @(y) zp*y', Cphiai_jjp , 'uniformOutput', false);%  x*zp'+ zp*y'
>>>>>>> 1dd60623

            switch nargout
                case 1
                    varargout{1} = Cphi_xx + cell2mat(Czizj) - cell2mat(Cphizi_jpj) - cell2mat(Cphizi_jjp);
                case 2
<<<<<<< HEAD
                    u2 = 1:n2;
                    varargout{1} = Cphi_xx + cell2mat(Czizj(u2,:)) - cell2mat(Cphizi_jpj(u2,:)) - cell2mat(Cphizi_jjp(u2,:));
                    varargout{2} = cell2mat(Cphi_ox) - cell2mat(Cphizi_jpj(n1,:));
=======
                    if isempty(srcTT)
                        
                        u2 = 1:n2;
                        varargout{1} = Cphi_xx + cell2mat(Czizj(u2,:)) - cell2mat(Cphizi_jpj(u2,:)) - cell2mat(Cphizi_jjp(u2,:));
                        varargout{2} = cell2mat(Cphi_ox) - cell2mat(Cphizi_jpj(n1,:));
                        
                    else
                        
                        nTT = length(srcTT);
                        u2 = nTT+1:n2;
                        C_xjxjp = Cphi_xx + cell2mat(Czizj(u2,u2)) - cell2mat(Cphizi_jpj(u2,u2)) - cell2mat(Cphizi_jjp(u2,u2));

                        u = 1:nTT;
                        C_aijaipjp = cell2mat(aiaj(u,u));
                        C_aijXjp_row   = cell2mat(Cphiai_jjp(u,u2)')' - cell2mat( cellfun( @(x) x*zp', aiaj(u,u2) , 'uniformOutput', false) );
%                         C_aijXjp_col   = cell2mat(Cphiai_jpj(u2,u)) - cell2mat( cellfun( @(x) zp*x, aiaj(u2,u) , 'uniformOutput', false) );
                        
                        varargout{1} = [ C_aijaipjp , C_aijXjp_row ; C_aijXjp_row' , C_xjxjp ];
                        
                        varargout{2} = [ cell2mat(Cphiai_jpj(n1,u)) , ...
                            cell2mat(Cphi_ox) - cell2mat(Cphizi_jpj(n1,u2)) ];
                        
                    end
                case 5
                    varargout{1} = Cphi_xx;
                    varargout{2} = Cphi_ox;
                    varargout{3} = Czizj;
                    varargout{4} = Cphizi_jpj;
                    varargout{5} = Cphizi_jjp;
            end
            
        end
        
        function varargout = residueAngularCovariance_ll(sampling,range,modes,atm,srcAC,varargin)
            %% RESIDUEANGULARCOVARIANCE Residual phase spatio-angular covariance meta matrix
            %
            % [S,C] = residueAngularCovariance(sampling,range,modes,atm,src1)
            % computes the spatio-angular auto-correlation meta-matrix of
            % the wavefront with Zernike modes removed between all the
            % sources srcAC. The phase is sampling with sampling points in
            % the given range and propagates through the atmosphere defined
            % by the object atm
            %
            % C = spatioAngularCovarianceMatrix(sampling,range,atm,src1,src2)
            % computes the spatio-angular cross-correlation meta-matrix of
            % the wavefront with Zernike modes between all src2 and src1.
            % The phase is sampling with sampling points in the given range
            % and propagates through the atmosphere defined by the object
            % atm
            %
            % [S,C] = spatioAngularCovarianceMatrix(...) computes both
            % auto- and cross-correlation meta-matrix
                        
            % Inputs
            inputs = inputParser;
            inputs.addRequired('sampling',@isnumeric);
            inputs.addRequired('range',@isnumeric);
            inputs.addRequired('modes',@isnumeric);
            inputs.addRequired('atm',@(x) isa(x,'atmosphere'));
            inputs.addRequired('srcAC',@(x) isa(x,'source'));
            inputs.addOptional('srcCC',[],@(x) isa(x,'source'));
            inputs.addOptional('srcTT',[],@(x) isa(x,'source'));
            inputs.parse(sampling,range,modes,atm,srcAC,varargin{:});
            
            sampling = inputs.Results.sampling;
            range    = inputs.Results.range;
            modes    = inputs.Results.modes;
            atm      = inputs.Results.atm;
            srcAC    = inputs.Results.srcAC;
            srcCC    = inputs.Results.srcCC;
            srcTT    = inputs.Results.srcTT;

            % Local variables
            zern = zernike(modes,range,'resolution',sampling);
            [rx,ry] = meshgrid( linspace(-1,1,sampling)*range/2 );
            p  = zern.pupilLogical;
            np = sum(p(:));
            rv = rx(p) + 1i*ry(p);
            zj = zern.j;
            zn = zern.n;
            zm = zern.m;
            zp = zern.p(p,:);
            
            % Spatio-angular phase covariance
            if isempty(srcCC)
                Cphi_ox = [];
                Cphi_xx = phaseStats.spatioAngularCovarianceMatrix(sampling,range,atm,srcAC,'mask',p);
            else
                [Cphi_xx,Cphi_ox] = phaseStats.spatioAngularCovarianceMatrix(sampling,range,atm,srcAC,srcCC,'mask',p);
            end
            
            figure
            subplot(1,3,1)
            imagesc([Cphi_xx;cell2mat(Cphi_ox)])
            axis equal tight
            colorbar('location','southOutside')
            title('Phase: Cxx & Cox')
            drawnow
            
            % Spatio-angular Zernike coefs. covariance
            src1 = [srcTT,srcAC,srcCC];
            src2 = [srcTT,srcAC];
            aiaj  = zernikeStats.angularCovariance(zern,atm,src1,src2);
            Czizj = cellfun( @(x) zp*x*zp', aiaj , 'uniformOutput', false);

            subplot(1,3,2)
            imagesc(cell2mat(aiaj))
            axis square
            colorbar('location','southOutside')
            title('\langle a_ia_j \rangle')
            drawnow
            
            n1 = length(src1);
            n2 = length(src2);
            R  = range/2;
            
            cst = (24.*gamma(6./5)./5).^(5./6).*...
                (gamma(11./6).^2./(2.*pi.^(11./3))).*...
                atm.r0.^(-5./3);
            f0 = 1/atm.L0;
                    
            Cphiai_jpj = cellfun( @(x) zeros(np,zern.nMode), cell(n1,n2) , 'uniformOutput', false);
            Cphiai_jjp = cellfun( @(x) zeros(np,zern.nMode), cell(n1,n2) , 'uniformOutput', false);
            
            nMode = zern.nMode;
            src1Thetav = [src1.directionVector];
            src2Thetav = [src2.directionVector];
            layers = atm.layer;
            atmAltitudev = [layers.altitude];
            src2Height = [src2.height];
            src1Height = [src1.height];
            fractionnalR0 = [layers.fractionnalR0];
            nLayer = atm.nLayer;
            
            fprintf(' +++ < a_ijp phi_j > and  < a_ij phi_jp > computing +++\n')
            
            for k1 = 1:n1
                
                src1Theta = complex(src1Thetav(1,k1),src1Thetav(2,k1));
                
                for k2 = 1:n2
                
                    fprintf(' -> srcs: ( %d:%d , %d:%d )',n1 , k1, n2 , k2)
                
                    src2Theta = complex(src2Thetav(1,k2),src2Thetav(2,k2));
                    
                    for kMode=1:nMode
                                                        
                        j = zj(kMode);
                        n = zn(kMode);
                        m = zm(kMode);
                        nkrkr = 1 - double(m==0);
                        
                        fprintf(' | mode %d , Layer %d: ',j,atm.nLayer)
                        
                        for kLayer=1:nLayer
                            
                            fprintf('\b%d',kLayer)
                            
                            atmAltitude = atmAltitudev(kLayer);
                            
                            % --jp,j------------------------------------------------------------------------
                            alpha2 = 1 - atmAltitude/src2Height(k2);
                            beta1  = 1 - atmAltitude/src1Height(k1);
                            
                            w1 = beta1*rv + atmAltitude.*( src1Theta - src2Theta );
                            
                            abs_w1 = abs(w1); 
                            % ------------------------------------------------------------------------------
                            
                            % --j,jp------------------------------------------------------------------------
                            alpha1 = 1 - atmAltitude/src1Height(k1);
                            beta2  = 1 - atmAltitude/src2Height(k2);
                            
                            w2 = beta2*rv + atmAltitude.*( src2Theta - src1Theta );
                            
                            abs_w2 = abs(w2); 
                            % ------------------------------------------------------------------------------
                            
                            [Inm1,Inm2] = racFunc(np,n,m,alpha1,alpha2,abs_w1,abs_w2,f0,R);
                            
                            Inm1 = fractionnalR0(kLayer)*cst*Inm1;
                            Cphiai_jpj{k1,k2}(:,kMode) = Cphiai_jpj{k1,k2}(:,kMode) + ...
                                (2*sqrt(n+1)/(alpha2*R)).*Inm1.*...
                                (-1).^((n-m*nkrkr)/2).*2.^(0.5*nkrkr).*...
                                cos(m*angle(w1)+pi*nkrkr*((-1)^j-1)/4);
                            
                            Inm2 = fractionnalR0(kLayer)*cst*Inm2;
                            Cphiai_jjp{k1,k2}(:,kMode) = Cphiai_jjp{k1,k2}(:,kMode) + ...
                                (2*sqrt(n+1)/(alpha1*R)).*Inm2.*...
                                (-1).^((n-m*nkrkr)/2).*2.^(0.5*nkrkr).*...
                                cos(m*angle(w2)+pi*nkrkr*((-1)^j-1)/4);
                            % ------------------------------------------------------------------------------
                            
                        end % kLayer
                        
                    end % kMode
                
                    fprintf('\n')
                    
                end % k2
                
            end % k1
            
            subplot(1,3,3)
            imagesc([cell2mat(Cphiai_jpj),cell2mat(Cphiai_jjp)])
            colorbar('location','southOutside')
            title('\langle \phi_{j^\prime}a_{ij} \rangle & \langle \phi_ja_{ij^\prime} \rangle')
            drawnow
            
            Cphizi_jpj  = cellfun( @(x) x*zp', Cphiai_jpj , 'uniformOutput', false);%  x*zp'+ zp*y'
            Cphizi_jjp  = cellfun( @(y) zp*y', Cphiai_jjp , 'uniformOutput', false);%  x*zp'+ zp*y'

            switch nargout
                case 1
                    varargout{1} = Cphi_xx + cell2mat(Czizj) - cell2mat(Cphizi_jpj) - cell2mat(Cphizi_jjp);
                case 2
                    if isempty(srcTT)
                        
                        u2 = 1:n2;
                        varargout{1} = Cphi_xx + cell2mat(Czizj(u2,:)) - cell2mat(Cphizi_jpj(u2,:)) - cell2mat(Cphizi_jjp(u2,:));
                        varargout{2} = cell2mat(Cphi_ox) - cell2mat(Cphizi_jpj(n1,:));
                        
                    else
                        
                        nTT = length(srcTT);
                        u2 = nTT+1:n2;
                        C_xjxjp = Cphi_xx + cell2mat(Czizj(u2,u2)) - cell2mat(Cphizi_jpj(u2,u2)) - cell2mat(Cphizi_jjp(u2,u2));

                        u = 1:nTT;
                        C_aijaipjp = cell2mat(aiaj(u,u));
                        C_aijXjp_row   = cell2mat(Cphiai_jjp(u,u2)')' - cell2mat( cellfun( @(x) x*zp', aiaj(u,u2) , 'uniformOutput', false) );
%                         C_aijXjp_col   = cell2mat(Cphiai_jpj(u2,u)) - cell2mat( cellfun( @(x) zp*x, aiaj(u2,u) , 'uniformOutput', false) );
                        
                        varargout{1} = [ C_aijaipjp , C_aijXjp_row ; C_aijXjp_row' , C_xjxjp ];
                        
                        varargout{2} = [ cell2mat(Cphiai_jpj(n1,u)) , ...
                            cell2mat(Cphi_ox) - cell2mat(Cphizi_jpj(n1,u2)) ];
                        
                    end
>>>>>>> 1dd60623
                case 5
                    varargout{1} = Cphi_xx;
                    varargout{2} = Cphi_ox;
                    varargout{3} = Czizj;
                    varargout{4} = Cphizi_jpj;
                    varargout{5} = Cphizi_jjp;
            end
            
        end
        
        function varargout = residueVarianceMap(N,r,o,atm,tel)
        %% RESIDUEVARIANCEMAP
            
            persistent aiaj zMode zN zM R L0 L0r0Ratio L0RRatio c1 c2 ...
                red1 atmVar
            if isempty(aiaj)
                fprintf(' @(zernikeStats.residueVarianceMap)> Initializing aiaj ...')
                
                R         = tel.R;
                L0        = atm.L0;
                L0r0Ratio = (L0./atm.r0).^(5./3);
                L0RRatio  = (L0./R).^(2);
                
                c1 = (24.*gamma(6./5)./5).^(5./6);
                c2 = (gamma(11/6)^2/pi^(14/3))*c1*L0r0Ratio*L0RRatio;
                
                red1 = 2*pi*R/L0;
                r    = r/R;
                atmVar    = c1.*...
                    (gamma(11./6).*gamma(5./6)./(2.*pi.^(8./3))).*L0r0Ratio;
                
                zMode = 1:N;
                zern = zernike(zMode,'logging',false);
                zN    = zern.n;%radialOrder(zMode)
                zM    = zern.m;%azimuthFrequency(zMode,zN)
                aiaj = zeros(N);
                for zi = zMode
                    ni = zN(zi);
                    mi = zM(zi);
                    for zj = 1:N
                        nj = zN(zj);
                        mj = zM(zj);
                        if (mi==mj) && (rem(abs(zi-zj),2)==0 || ((mi==0) && (mj==0)))
                            fnm = sqrt((ni+1)*(nj+1)).*(-1).^((ni+nj-mi-mj)/2);
                            aiaj(zi,zj) = c2.*fnm.*aiajFun(ni,nj,red1);
                        end
                    end
                end
                fprintf('\b\b\b: done!\n')
            else
                r    = r/R;
            end
                  
            zernCov = 0;
            for zi = 1:N
                
                ni = zN(zi);
                mi = zM(zi);
                
                for zj = 1:N
                    nj = zN(zj);
                    mj = zM(zj);
                    if (mi==mj) && (rem(abs(zi-zj),2)==0 || ((mi==0) && (mj==0)))
                        zerni = polynomials(zi,ni,mi,r,o);
                        zernj = polynomials(zj,nj,mj,r,o);
                        zernCov = zernCov + aiaj(zi,zj).*zerni.*zernj;
                    end
                end
                
            end
            
            nR = numel(r);
            zernPhaseCov = zeros(size(r));
            zernPhaseCovFun = @(y) quadgk(@(x) CphiAi(x,y), 0, Inf);
            parfor kR = 1:nR
                zernPhaseCov(kR) = zernPhaseCovFun(r(kR));
            end
            varargout{1} = atmVar + zernCov - c2*zernPhaseCov;
            if nargout>1
                varargout{2} = aiaj;
            end
            
            function out1 = CphiAi(x,rr)
                out1 = 0;
                for z = 1:N
                    n = zN(z);
                    m = zM(z);
                    krkr = m==0;
                    zerni = polynomials(z,n,m,rr,o);
                    CphiAiTerm1 = sqrt(n+1)*2^(0.5*(1-krkr))*...
                        (-1)^((n-m*(1-krkr))/2)*cos(m*o+pi*(1-krkr)*(((-1)^z-1))/4);
                    integrand = (1+(x/red1).^2).^(-11/6).*besselj(n+1,x).*besselj(m,rr*x);
                    out1 = out1 + zerni.*CphiAiTerm1.*integrand;
                end
                
            end
            
        end
                
        function varargout = residueStructureFunction(N,r1,o1,r2,o2,atm,tel)
        %% RESIDUESTRUCTUREFUNCTION
            
            persistent aiaj zMode zN zM R L0 L0r0Ratio L0RRatio c1 c2 cst ...
                red1 atmVar
            if isempty(aiaj)
                fprintf(' @(zernikeStats.residueStructureFunction)> Initializing aiaj ...')
                
                R         = tel.R;
                L0        = atm.L0;
                L0r0Ratio = (L0./atm.r0).^(5./3);
                L0RRatio  = (L0./R).^(2);
                
                c1 = (24.*gamma(6./5)./5).^(5./6);
                c2 = (gamma(11/6)^2/pi^(14/3))*c1*L0r0Ratio*L0RRatio;
                
                red1 = 2*pi*R/L0;
                atmVar    = c1.*...
                    (gamma(11./6).*gamma(5./6)./(2.*pi.^(8./3))).*L0r0Ratio;
                
                cst      = c1.*...
                    (gamma(11./6)./(2.^(5./6).*pi.^(8./3))).*...
                    L0r0Ratio;
                rho = abs(r1.*exp(1i*o1)-r2.*exp(1i*o2));
                atmCov   = ones(size(rho)).*atmVar;
                index         = rho~=0;
                u             = 2.*pi.*rho(index)./L0;
                atmCov(index) = cst.*u.^(5./6).*besselk(5./6,u);
                
                r1    = r1/R;
                r2    = r2/R;
                zMode = 1:N;
                zern = zernike(zMode,'logging',false);
                zN    = zern.n;%radialOrder(zMode)
                zM    = zern.m;%azimuthFrequency(zMode,zN)
                aiaj = zeros(N);
                for zi = zMode
                    ni = zN(zi);
                    mi = zM(zi);
                    for zj = 1:N
                        nj = zN(zj);
                        mj = zM(zj);
                        if (mi==mj) && (rem(abs(zi-zj),2)==0 || ((mi==0) && (mj==0)))
                            fnm = sqrt((ni+1)*(nj+1)).*(-1).^((ni+nj-mi-mj)/2);
                            aiaj(zi,zj) = c2.*fnm.*aiajFun(ni,nj,red1);
                        end
                    end
                end
                fprintf('\b\b\b: done!\n')
            else
                rho = abs(r1.*exp(1i*o1)-r2.*exp(1i*o2));
                atmCov   = ones(size(rho)).*atmVar;
                index         = rho~=0;
                u             = 2.*pi.*rho(index)./L0;
                atmCov(index) = cst.*u.^(5./6).*besselk(5./6,u);
                r1    = r1/R;
                r2    = r2/R;
            end
                 
            atmSF = 2*(atmVar - atmCov);
                 
            zernCov = 0;
            for zi = 1:N
                
                ni = zN(zi);
                mi = zM(zi);
                
                for zj = 1:N
                    nj = zN(zj);
                    mj = zM(zj);
                    if (mi==mj) && (rem(abs(zi-zj),2)==0 || ((mi==0) && (mj==0)))
                        zerni1 = polynomials(zi,ni,mi,r1,o1);
                        zernj1 = polynomials(zj,nj,mj,r1,o1);
                        zerni2 = polynomials(zi,ni,mi,r2,o2);
                        zernj2 = polynomials(zj,nj,mj,r2,o2);
                        zernCov = zernCov + aiaj(zi,zj).*...
                            (zerni1-zerni2).*(zernj1-zernj2);
                    end
                end
                
            end
            
            nR = numel(r1);
            zernPhaseCov = zeros(size(r1));
            zernPhaseCovFun = @(r1_,o1_,r2_,o2_) quadgk(@(x) CphiAi(x,r1_,o1_,r2_,o2_), 0, Inf);
            parfor kR = 1:nR
                zernPhaseCov(kR) = zernPhaseCovFun(r1(kR),o1(kR),r2(kR),o2(kR));
            end
            zernPhaseCov = c2*zernPhaseCov;
            varargout{1} = atmSF + zernCov - zernPhaseCov;
            if nargout>1
                varargout{2} = aiaj;
            end
            
            function out1 = CphiAi(x,rr1,oo1,rr2,oo2)
                out1 = 0;
                for z = 1:N
                    n = zN(z);
                    m = zM(z);
                    krkr = m==0;
                    zerni1 = polynomials(z,n,m,rr1,oo1);
                    zerni2 = polynomials(z,n,m,rr2,oo2);
                    gnm    = sqrt(n+1)*2^(0.5*(1-krkr))*...
                        (-1)^((n-m*(1-krkr))/2);
                    CphiAiTerm1 = cos(m*oo1+pi*(1-krkr)*(((-1)^z-1))/4);
                    CphiAiTerm2 = cos(m*oo2+pi*(1-krkr)*(((-1)^z-1))/4);
                    integrand1 = (1+(x/red1).^2).^(-11/6).*besselj(n+1,x).*besselj(m,rr1*x);
                    integrand2 = (1+(x/red1).^2).^(-11/6).*besselj(n+1,x).*besselj(m,rr2*x);
                    out1 = out1 + (zerni1-zerni2).*gnm.*...
                        ( CphiAiTerm1.*integrand1 - CphiAiTerm2.*integrand2 );
                end
                
            end
            
        end
        
        function out = residueOtf(N,rho_,gamma_,atm,tel)
            %% RESIDUEOTF
            
            out    = zeros(size(rho_));
            rho_   = rho_./tel.D;
            index  = rho_<1;
            rho_   = rho_(index);
            gamma_ = gamma_(index);
            n      = sum(index(:));
%             h = waitbar(0,'Patience ...');
            for k=1:n
                rho = rho_(k);
                gamma = gamma_(k);
                z   = rho.*exp(1i.*gamma);
%                              out = quad2d(@(o_,r_) r_, 0,pi/2,0, ro )*4
                ro = @(o) 0.5*rho.*cos(gamma-o)-0.5*sqrt(1-(rho.*sin(gamma-o)).^2);
                out(k) = quad2d(@residueOtfInt, 0,pi/2,0, ro );
%                 waitbar(k/n)
            end
%             close(h)
            out = out*16/pi;
            function out1 = residueOtfInt(oo,rr)
                z_ = rr.*exp(1i.*oo);
                z1 = z_-z/2;
                z2 = z_+z/2;
                r1 = abs(z1);
                o1 = angle(z1);
                r2 = abs(z2);
                o2 = angle(z2);
                out1 = rr.*exp(-0.5*zernikeStats.residueStructureFunction(N,r1,o1,r2,o2,atm,tel));
            end
        end
        
        function out = residueStrehlRatio(N,atm,tel)
            %% RESIDUESR
            
%             rho   = linspace(0,tel.D,21);
%             gamma = zeros(size(rho));
%             otf   = residueOtf(N,rho,gamma,atm,tel);
%             out   = trapz(rho,rho.*otf)*2*pi./tel.area;
            f   = @(x) x.*zernikeStats.residueOtf(N,x,zeros(size(x)),atm,tel);
            a = 0;b=tel.D;
            out = simpson(f,a,b,5)*2*pi./tel.area;
        end
        
        function out = residueEntrappedEnergy(N,eHalfSize,atm,tel)
            %% RESIDUEENTRAPPEDENERGY
            
%             rho   = linspace(0,tel.D,21);
%             gamma = zeros(size(rho));
%             otf   = residueOtf(N,rho,gamma,atm,tel);
%             out   = trapz(rho,rho.*otf)*2*pi./tel.area;
            f   = @(x) x.*zernikeStats.residueOtf(N,x,zeros(size(x)),atm,tel).*...
                2.*utilities.sombrero(1,2*pi.*eHalfSize.*x);
            a = 0;b=tel.D;
            out = simpson(f,a,b,5)*pi*eHalfSize^2;
        end
        
        function out = zern_aiaj(zi,ni,mi,zj,nj,mj,atm,tel)
            out = 0;
            if (ni==0) && (nj==0)
                out = Inf;
            elseif rem(abs(zi-zj),2)==0 || (mi==0 && mj==0)
                red = pi*tel.D;
                out = 2/(pi*tel.R^2)*...
                    sqrt((ni+1)*(nj+1))*(-1)^((ni+nj-mi-mj)/2)*(mi==mj).*...
                    quadgk( @(x) phaseStats.spectrum(x,atm).*...
                    besselj(ni+1,red.*x).*besselj(nj+1,red.*x)./x,0,Inf);
            end
        end
        
        function out = zern_phiai(r,o,j,n,m,atm,tel)
            Inm = @(r) quadgk( @(f) phaseStats.spectrum(f,atm).*...
                besselj(n+1,pi.*f.*tel.D).*...
                besselj(m,2.*pi.*f.*r),0,Inf);
            out = arrayfun(Inm,r);
            krkr = m~=0;
            out = out.*2.*sqrt(n+1).*2.^(0.5*krkr).*(-1).^((n-m*krkr)/2).*...
                cos(m.*o+pi.*krkr.*((-1).^j-1)./4)./tel.R;
        end
        
        
        function map = zern_resid_var(N,atm,tel,r,o)
            zern = zernike(1:N);
            
            mapFun = @(rr,oo) quadgk(@(f)integrand(f,rr,oo),0,Inf);
            tic
            map = arrayfun( mapFun , r , o );
            toc
            function out = integrand(f,rr,oo)
                cum_i = 0;
                for i=1:N
                    cum_ip = 0;
                    for ip=1:N
                        flag = (zern.m(i)==zern.m(ip)) && ...
                            ( rem( abs( zern.j(i)-zern.j(ip) ),2 )==0 || ...
                            ( (zern.m(i)==0) && (zern.m(ip)==0) ) );
                        if flag
                            cum_ip = cum_ip + ...
                                sqrt(zern.n(ip)+1).*...
                                (-1).^((zern.n(ip)-zern.m(ip))/2).*...
                                %{
                                zernike.fun(zern.j(ip),zern.n(ip),zern.m(ip),rr,oo).*...
                                %}
                                besselj(zern.n(ip)+1,pi.*tel.D.*f);
                        end
                    end
                    cum_ip = cum_ip./(pi.*f.*tel.R);
                    deltaNot = 1 - zern.m(i)==0;
                    alpha = pi.*((-1).^zern.j(i)-1).*deltaNot./4;
%                     cum_ip = cum_ip - ...
%                         2.*(-1).^(zern.m(i).*(zern.m(i)==0)/2).*...
%                         2.^(deltaNot/2).*...
%                         cos(zern.m(i).*oo + alpha).*...
%                         besselj(zern.m(i),2.*pi.*f.*rr);
                    cum_i = cum_i + ...
                        sqrt(zern.n(i)+1).*...
                        (-1).^((zern.n(i)-zern.m(i))/2).*...
                        %{
                        zernike.fun(zern.j(i),zern.n(i),zern.m(i),rr,oo).*...
                        %}
                        besselj(zern.n(i)+1,pi.*tel.D.*f).*...
                        2.*cum_ip./tel.R;
                end
%                 out = phaseStats.spectrum(f,atm).*(2.*pi.*f + cum_i);
                out = phaseStats.spectrum(f,atm).*(cum_i);
            end
            
        end
        
    end
    
            
end
    
function out = polynomials(j,n,m,r,o)
%FUN Zernike polynomials mathematical expression
%
% out = zernike.fun(j,n,m,z) computes the Zernike polynomial
% defined by the mode j, the radial order n, the azimuthal
% frequency m at the locations given by the polar coordinate r
% and o; both r and o must be column vectors and r must be in the range
% [0,1]

if n==0
    out = ones(size(r));
else
    krkr = m~=0;
    out = sqrt(n+1).*R_fun1(r,n,m).*2.^(0.5.*krkr).*...
        cos(m.*o+pi.*krkr.*((-1).^j-1)./4);
end

    function R = R_fun1(r,n,m)
        R=zeros(size(r));
        for s=0:(n-m)/2
            R = R + (-1).^s.*prod(1:(n-s)).*r.^(n-2.*s)./...
                (prod(1:s).*prod(1:((n+m)/2-s)).*prod(1:((n-m)/2-s)));
        end
    end
%     function R = R_fun2(r,n,m)
%         s=0:(n-m)/2;
%         fs = (-1).^s.*gamma(n-s+1)./...
%             ( gamma(s+1).*gamma((n+m)/2-s+1).*gamma((n-m)/2-s+1) );
%         R = bsxfun(@times,fs,bsxfun(@power,r,n-2.*s));
%     end

end

function out = aiajFun(ni,nj,a)
out = ((1/2.^(ni + nj + 1)).*...
    (729*a.^(ni + nj + 2).*...
    gamma(ni/2 + nj/2 + 1).*gamma(5/6 - nj/2 - ni/2).*...
    gamma(nj/2 - ni/2 + 17/6).*gamma(ni/2 - nj/2 + 17/6).*...
    gamma(ni/2 + nj/2 + 23/6).*gamma(2/3).*...
    hypergeom([ni/2 + nj/2 + 1, ni/2 + nj/2 + 2, ni/2 + nj/2 + 3/2], ...
    [ni + 2, nj + 2, ni + nj + 3, ni/2 + nj/2 + 1/6], a^2) + ...
    275*2^(ni + nj + 2).*3^(1/2)*pi^(1/2)*a^(11/3).*...
    gamma(ni + 2).*gamma(nj + 2).*...
    gamma(ni/2 + nj/2 - 5/6).*gamma(5/6)^2.*...
    hypergeom([11/6, 7/3, 17/6], ...
    [11/6 - nj/2 - ni/2, nj/2 - ni/2 + 17/6, ni/2 - nj/2 + 17/6, ni/2 + nj/2 + 23/6], a^2)))./...
    (2430*gamma(ni + 2).*gamma(nj + 2).*...
    gamma(nj/2 - ni/2 + 17/6).*gamma(ni/2 - nj/2 + 17/6).*...
    gamma(ni/2 + nj/2 + 23/6).*gamma(2/3)*gamma(5/6));
end

function out = radialOrder(zi)
    out = ceil( (-3 + sqrt( 9 + 8*(zi-1) ))/2 );
end
function out = azimuthFrequency(zi,ni)
    out = abs((ni - 2*( zi - (ni+1).*ni/2 -1 )));
end
function out = newGamma(a,b)
% NEWGAMMA Computes the function defined by Eq.(1.18) in R.J. Sasiela's book :
% Electromagnetic Wave Propagation in Turbulence, Springer-Verlag.
% out = newGamma(a,b)

out = prod(gamma(a))./prod(gamma(b));
end
function [Inm1,Inm2] = racFunc(np,n,m,alpha1,alpha2,abs_w1,abs_w2,f0,R)
Inm1 = zeros(np,1);
Inm2 = zeros(np,1);
% InmFun = @(nn,alpha,mm,w) quadgk( @(f) (f.^2 + f0.^2).^(-11./6).*...
%     besselj(nn+1,2*pi*alpha*f*R).*...
%     besselj(mm,2*pi*f*w) , 0 , Inf);
parfor kw=1:np
    
    Inm1(kw) = quadgk( @(x) racSubFunc(x,f0,n,alpha2,R,m,abs_w1(kw)), 0, Inf);%InmFun(n,alpha2,m,abs_w1(kw) );
    
    Inm2(kw) = quadgk( @(x) racSubFunc(x,f0,n,alpha1,R,m,abs_w2(kw)), 0, Inf);%InmFun(n,alpha1,m,abs_w2(kw) );
    
end

end
function out = racSubFunc(f,f0,nn,alpha,R,mm,w)
out = (f.^2 + f0.^2).^(-11./6).*...
    besselj(nn+1,2*pi*alpha*f*R).*...
    besselj(mm,2*pi*f*w);
end<|MERGE_RESOLUTION|>--- conflicted
+++ resolved
@@ -1168,11 +1168,11 @@
             end
         end
         
-<<<<<<< HEAD
-        function varargout = residueAngularCovariance(sampling,range,modes,atm,srcAC,srcCC)
-            %% residueAngularCovariance
-                        
-=======
+% <<<<<<< HEAD
+%         function varargout = residueAngularCovariance(sampling,range,modes,atm,srcAC,srcCC)
+%             %% residueAngularCovariance
+%                         
+% =======
         function varargout = residueAngularCovariance(sampling,range,modes,atm,srcAC,varargin)
             %% RESIDUEANGULARCOVARIANCE Residual phase spatio-angular covariance meta matrix
             %
@@ -1213,7 +1213,7 @@
             srcTT    = inputs.Results.srcTT;
 
             % Local variables
->>>>>>> 1dd60623
+% >>>>>>> devel
             zern = zernike(modes,range,'resolution',sampling);
             [rx,ry] = meshgrid( linspace(-1,1,sampling)*range/2 );
             p  = zern.pupilLogical;
@@ -1231,10 +1231,10 @@
             else
                 [Cphi_xx,Cphi_ox] = phaseStats.spatioAngularCovarianceMatrix(sampling,range,atm,srcAC,srcCC,'mask',p);
             end
-<<<<<<< HEAD
-            src1 = [srcAC,srcCC];
-            src2 = srcAC;
-=======
+% <<<<<<< HEAD
+%             src1 = [srcAC,srcCC];
+%             src2 = srcAC;
+% =======
             
             figure
             subplot(1,3,1)
@@ -1247,7 +1247,7 @@
             % Spatio-angular Zernike coefs. covariance
             src1 = [srcTT,srcAC,srcCC];
             src2 = [srcTT,srcAC];
->>>>>>> 1dd60623
+% >>>>>>> devel
             aiaj  = zernikeStats.angularCovariance(zern,atm,src1,src2);
             Czizj = cellfun( @(x) zp*x*zp', aiaj , 'uniformOutput', false);
 
@@ -1340,10 +1340,10 @@
                 
             end % k1
             
-<<<<<<< HEAD
-            Cphizi_jpj  = cellfun( @(x) x*zp', Cphizi_jpj , 'uniformOutput', false);%  x*zp'+ zp*y'
-            Cphizi_jjp  = cellfun( @(y) zp*y', Cphizi_jjp , 'uniformOutput', false);%  x*zp'+ zp*y'
-=======
+% <<<<<<< HEAD
+%             Cphizi_jpj  = cellfun( @(x) x*zp', Cphizi_jpj , 'uniformOutput', false);%  x*zp'+ zp*y'
+%             Cphizi_jjp  = cellfun( @(y) zp*y', Cphizi_jjp , 'uniformOutput', false);%  x*zp'+ zp*y'
+% =======
             subplot(1,3,3)
             imagesc([cell2mat(Cphiai_jpj),cell2mat(Cphiai_jjp)])
             colorbar('location','southOutside')
@@ -1352,17 +1352,17 @@
             
             Cphizi_jpj  = cellfun( @(x) x*zp', Cphiai_jpj , 'uniformOutput', false);%  x*zp'+ zp*y'
             Cphizi_jjp  = cellfun( @(y) zp*y', Cphiai_jjp , 'uniformOutput', false);%  x*zp'+ zp*y'
->>>>>>> 1dd60623
+% >>>>>>> devel
 
             switch nargout
                 case 1
                     varargout{1} = Cphi_xx + cell2mat(Czizj) - cell2mat(Cphizi_jpj) - cell2mat(Cphizi_jjp);
                 case 2
-<<<<<<< HEAD
-                    u2 = 1:n2;
-                    varargout{1} = Cphi_xx + cell2mat(Czizj(u2,:)) - cell2mat(Cphizi_jpj(u2,:)) - cell2mat(Cphizi_jjp(u2,:));
-                    varargout{2} = cell2mat(Cphi_ox) - cell2mat(Cphizi_jpj(n1,:));
-=======
+% <<<<<<< HEAD
+%                     u2 = 1:n2;
+%                     varargout{1} = Cphi_xx + cell2mat(Czizj(u2,:)) - cell2mat(Cphizi_jpj(u2,:)) - cell2mat(Cphizi_jjp(u2,:));
+%                     varargout{2} = cell2mat(Cphi_ox) - cell2mat(Cphizi_jpj(n1,:));
+% =======
                     if isempty(srcTT)
                         
                         u2 = 1:n2;
@@ -1603,7 +1603,7 @@
                             cell2mat(Cphi_ox) - cell2mat(Cphizi_jpj(n1,u2)) ];
                         
                     end
->>>>>>> 1dd60623
+% >>>>>>> devel
                 case 5
                     varargout{1} = Cphi_xx;
                     varargout{2} = Cphi_ox;
