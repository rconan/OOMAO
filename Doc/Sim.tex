\documentclass{rsaaReport}
% To be compiled with pdfLaTeX

\Project{GMTAO}
\DocVersion{0.1}
\DocNumber{ANU-AO-}

% This is the master file of this template, the one to be actually
% compiled with pdfLaTeX

% Absolutely necessary packages
\usepackage{graphicx}
\usepackage[pdftex,bookmarks,colorlinks]{hyperref}
\usepackage{amsfonts}
\usepackage{bm}
\usepackage{makeidx}

% get nested equation numbering up to subsection level
\usepackage{amsmath}
\numberwithin{equation}{subsection}

% Setup of the .pdf file to be generated
\hypersetup{ pdftitle={GMT AO simulation Documentation},
pdfauthor={Piotr Piatrou},
bookmarksnumbered = true,
bookmarksopen =   true,
pdfstartview = {FitH},
linkcolor = blue,
anchorcolor = black,
citecolor = blue,
filecolor = magenta,
menucolor = red,
urlcolor = red }

% Margins setup (normally LaTeX generates too narrow pages inconvenient for
% table and graphics inclusion, this setup is a fix for it)
\textwidth6in
\textheight9in
\topmargin-0.5in

\makeindex % make word index

\begin{document}

<<<<<<< HEAD
\begin{center}
	\vspace{5cm}
	\LARGE{\textbf{Rodolphe Conan \\ Piotr Piatrou}} \\
	\vspace{5cm}
	\Huge{\textbf{GMT AO \\ simulation documentation}} \\
	\vspace{13cm}
	\Large{Australian National University, Canberra \\ 2011-}
\end{center}
=======
\title{Giant Magellan Telescope\\Laser Tomography Adaptive Optics\\Simulation Documentation\\}
\maketitle

\begin{revision}
  0.1 & P. Piatrou \& R. Conan, \today & & Draft \\
 \end{revision}
>>>>>>> c22ba5ea

\newpage
\tableofcontents
\listoftables
\listoffigures
\newpage

% \section{Purpose}
% \label{sec:purpose}

% \section{Applicable Documents}
% \label{sec:doc}
% \begin{documents}
%   Doc. \# & & Doc. Title & Doc. Version  & D
% oc. Date \\
% \end{documents}

% The .tex files contributed by each group member are added here through
% \input command by a person responsible for documentation keeping.
% All the contents are included as separate .tex files.
% If a file is not in the current folder, a full path to it should be
% given in the \input command, e.g. /home/TeXpapers/Reports/file
% Note that paths should be with / slash independently of platform.

\input{Atmosphere}
\input{LGS}
\input{SHWFS}
\input{DM}
\input{Control}
\input{Derivatives}
\input{DF}
\input{Biblio}

\newpage
\printindex % print word index in the end

\end{document}<|MERGE_RESOLUTION|>--- conflicted
+++ resolved
@@ -42,23 +42,14 @@
 
 \begin{document}
 
-<<<<<<< HEAD
-\begin{center}
-	\vspace{5cm}
-	\LARGE{\textbf{Rodolphe Conan \\ Piotr Piatrou}} \\
-	\vspace{5cm}
-	\Huge{\textbf{GMT AO \\ simulation documentation}} \\
-	\vspace{13cm}
-	\Large{Australian National University, Canberra \\ 2011-}
-\end{center}
-=======
-\title{Giant Magellan Telescope\\Laser Tomography Adaptive Optics\\Simulation Documentation\\}
+\title{Giant Magellan Telescope \\
+       Laser Tomography Adaptive Optics \\
+       Simulation Documentation \\ }
 \maketitle
 
 \begin{revision}
   0.1 & P. Piatrou \& R. Conan, \today & & Draft \\
- \end{revision}
->>>>>>> c22ba5ea
+\end{revision}
 
 \newpage
 \tableofcontents
