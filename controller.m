--- conflicted
+++ resolved
@@ -238,11 +238,8 @@
             %             nTrunc = 4;
             if nargin>2
                 s = diag(obj.S);
-<<<<<<< HEAD
-=======
 %                 index = s/s(1)>=nTrunc;%length(s)-nTrunc;
 %                 obj.M = obj.V(:,1:index)*diag(1./s(1:index))*obj.U(:,1:index)';
->>>>>>> 5787127c
                 index = s/s(1)>nTrunc;%length(s)-nTrunc;
                 fprintf(' Number of thresholded values: %d out of %d\n',sum(~index),length(index))
                 obj.M = obj.V(:,index)*diag(1./s(index))*obj.U(:,index)';
