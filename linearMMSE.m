classdef linearMMSE < handle
    %% LINEARMMSE Create a linearMMSE object
    %
    % mmse = linearMMSE(sampling,diameter,atmModel,guideStar)
    % mmse = linearMMSE(sampling,diameter,atmModel,guideStar,mmseStar)
    % mmse = linearMMSE(...,'pupil',pupilMask,'unit',unit)
    % mmse = linearMMSE(...,'model','modal','zernikeMode',zMode)
    % Results are given at the wavelength of the mmseStar
    %
    % Example:
    % sampling = 11;
    % diameter = 8;
    % atmModel = atmosphere(photometry.V,15e-2,60,'altitude',10e3);
    % gs = source('asterism',{[3,arcsec(30),0]},'wavelength',photometry.R);
    % ss = source('wavelength',photometry.H);
    % mmse = linearMMSE(sampling,diameter,atmModel,gs,ss,'pupil',utilities.piston(sampling,'type','logical'),'unit',-9);
    
    properties
        tag = 'linearMMSE';
        % pupil sampling
        sampling
        % pupil diameter
        diameter
        % pupil mask
        pupil
        % atmosphere mode
        atmModel
        % guide stars
        guideStarListener
        % guide star covariance matrix
        Cxx
        % mmse star covariance matrix
        Coo
        % mmse star / guide star covariance matrix
        Cox
        CoxLag % temporal lag
        nGuideStar
        nmmseStar
        % error unit
        unit;
        % Bayesian minimum mean square error        
        Bmse;
        % zonal of modal model
        model;
        % Zernike mode for zonal model
        zernikeMode;
        % zernike / guide star covariance matrix
        Cax
        % zernike / mmse star covariance matrix
        Cao
        % zernike polynomials matrix
        Z
        % zernike covariance matrix
        Caa
        % mmse reconstructor
        mmseBuilder
        % Zernike noise variance
        zernNoiseCovariance
        tilts;
        % temporal prediction
        prediction = false;
        % additive error covariance
        G = 0;
    end
    
    properties (SetObservable=true)
        guideStar
    end
    
    properties (Dependent)
        % mmse estimates directions
        mmseStar
        % system lag in second
        lag
        % projection matrix
        P
        %  noise covariance
        noiseCovariance
    end
    
    properties (Dependent,SetAccess=private)
        % error variance
        var
        % error rms
        rms
        % error rms in mas
        rmsMas
        % error variance map
        varMap
        % error rms map
        rmsMap        
        % Strehl ratio
        strehlRatio
    end
    
    properties (Access=private)
        log
        p_mmseStar
        zernP
        p_noiseCovariance = 0;
        tel;
        p_lag;
        p_P;
        p_otf;
        p_strehlRatio;
        p_slitFilter;
        covarianceSafe;
        xyOutput;
    end
 
    methods
        
        %% Constructor
        function obj = linearMMSE(sampling,diameter,atmModel,guideStar,varargin)
            
            inputs = inputParser;
            inputs.addRequired('sampling',@isnumeric);
            inputs.addRequired('diameter',@isnumeric);
            inputs.addRequired('atmModel',@(x) isa(x,'atmosphere'));
            inputs.addRequired('guideStar',@(x) isa(x,'source'));
            inputs.addOptional('mmseStar',[],@(x) isa(x,'source'));
            inputs.addParamValue('telescope',[],@(x) isa(x,'telescopeAbstract'));
            inputs.addParamValue('pupil',true(sampling),@islogical);
            inputs.addParamValue('unit',[],@isnumeric);
            inputs.addParamValue('model','zonal',@ischar);
            inputs.addParamValue('zernikeMode',[],@isnumeric);
            inputs.addParamValue('noiseCovariance',[],@isnumeric);
            inputs.addParamValue('tilts','Z',@ischar);
            inputs.addParamValue('lag',0,@isnumeric);
            inputs.addParamValue('xyOutput',[],@isnumeric);
            inputs.addParamValue('G',0,@isnumeric);
           
            inputs.parse(sampling,diameter,atmModel,guideStar,varargin{:});
            
            obj.sampling   = inputs.Results.sampling;
            obj.diameter   = inputs.Results.diameter;
            obj.atmModel   = inputs.Results.atmModel;
            obj.guideStar  = inputs.Results.guideStar;
            obj.nGuideStar = length(obj.guideStar);
            obj.p_mmseStar = inputs.Results.mmseStar;    
            obj.nmmseStar  = length(obj.p_mmseStar);
            obj.pupil      = inputs.Results.pupil;   
            obj.unit       = inputs.Results.unit;   
            obj.model      = inputs.Results.model;
            obj.zernikeMode= inputs.Results.zernikeMode;
            obj.noiseCovariance   = inputs.Results.noiseCovariance;
            obj.tilts      = inputs.Results.tilts;
            obj.p_lag        = inputs.Results.lag;
            obj.xyOutput     = inputs.Results.xyOutput;
            obj.G            = inputs.Results.G;
            
            obj.guideStarListener = addlistener(obj,'guideStar','PostSet',@obj.resetGuideStar);
            fprintf(' @(linearMMSE)> atmosphere wavelength set to mmse star wavelength!\n') 
            obj.atmModel.wavelength = obj.p_mmseStar(1).wavelength;
            if isempty(inputs.Results.telescope)
                obj.tel = telescope(obj.diameter);
            else
                obj.tel = inputs.Results.telescope;
            end
            obj.log = logBook.checkIn(obj);
            
%             add(obj.log,obj,'Computing the covariance matrices')
            
            poolWasAlreadyOpen = true;
            
            switch obj.model
                
                case 'zonal'
                    
<<<<<<< HEAD
                    if matlabpool('size')==0 && isempty(getCurrentJob) ~= 0
                        matlabpool('open')
                        poolWasAlreadyOpen = false;
=======
                    if matlabpool('size')==0
                        try
                            matlabpool('open')
                            poolWasAlreadyOpen = false;
                        catch ME
                            ME
                        end
>>>>>>> a82a86ba
                    end
                    
                    [obj.Cxx,obj.Cox] = ...
                        phaseStats.spatioAngularCovarianceMatrix(...
                        obj.sampling,obj.diameter,...
                        obj.atmModel,obj.guideStar,obj.p_mmseStar,...
                        'mask',obj.pupil,'xyOutput',obj.xyOutput);
                    if obj.p_lag>0 && ~obj.prediction
                        obj.CoxLag = ...
                            phaseStats.spatioAngularCovarianceMatrix(...
                            obj.sampling,obj.diameter,...
                            obj.atmModel,obj.guideStar,obj.mmseStar,...
                            'mask',obj.pupil,'lag',obj.p_lag);
                    end
                    
                    if isempty(obj.xyOutput)
                        obj.Coo = phaseStats.spatioAngularCovarianceMatrix(...
                            obj.sampling,obj.diameter,...
                            obj.atmModel,obj.p_mmseStar(1),'mask',obj.pupil);
                    else
                        obj.Coo = phaseStats.covarianceMatrix(complex(obj.xyOutput(:,1),obj.xyOutput(:,2)),obj.atmModel);
                    end
                    
                    if ~poolWasAlreadyOpen
                        matlabpool('close')
                    end
            
                case 'modal'
                    
                      obj.zernP    = zernike(obj.zernikeMode,obj.diameter,...
                          'resolution',obj.sampling);
                      obj.Cxx = zernikeStats.tiltsAngularCovariance(...
                          obj.zernP,obj.atmModel,...
                          obj.guideStar,obj.guideStar,'tilts',obj.tilts(end));
                      obj.Cox = { zernikeStats.tiltsAngularCovariance(...
                          obj.zernP,obj.atmModel,...
                          obj.p_mmseStar,obj.guideStar,'tilts',obj.tilts) };
                      obj.Coo = zernikeStats.tiltsAngularCovariance(...
                          obj.zernP,obj.atmModel,...
                          obj.p_mmseStar,obj.p_mmseStar,'tilts',obj.tilts(1));
                    if obj.p_lag>0 && ~obj.prediction
                        obj.CoxLag =  { zernikeStats.tiltsAngularCovariance(...
                          obj.zernP,obj.atmModel,...
                          obj.p_mmseStar,obj.p_mmseStar,...
                          'tilts',obj.tilts(1),'lag',obj.p_lag) };
                    end
%                       obj.Cxx = zernikeStats.angularCovarianceAlt(obj.zernP,...
%                           obj.atmModel,obj.guideStar,obj.guideStar);            
%                       obj.Cox = { zernikeStats.angularCovarianceAlt(obj.zernP,...
%                           obj.atmModel,obj.p_mmseStar,obj.guideStar) }; 
%                       obj.Cxx = cell2mat(zernikeStats.angularCovariance(obj.zernP,...
%                           obj.atmModel,obj.guideStar));            
%                       obj.Cox = zernikeStats.angularCovariance(obj.zernP,...
%                           obj.atmModel,obj.guideStar,obj.p_mmseStar)'; 
%                       obj.Coo = zernikeStats.covariance(obj.zernP,obj.atmModel);
                    
                otherwise
                    
                    error('oomao:linearMMSE:linearMMSE',...
                        'The model is either zonal or modal')
                    
            end
            
%             add(obj.log,obj,'Computing the mmse builder')
            
            solveMmse(obj);
            
        end
        
        
        %% Destructor
        function delete(obj)
            if ~isempty(obj.log)
                checkOut(obj.log,obj)
            end
        end
        
        %% Set/Get mmseStar
        function set.mmseStar(obj,val)
            obj.p_mmseStar = val;
            add(obj.log,obj,'Computing the mmse/guide stars covariance matrix')
            obj.Cox = phaseStats.spatioAngularCovarianceMatrix(...
                obj.sampling,obj.diameter,...
                obj.atmModel,obj.guideStar,obj.p_mmseStar,...
                'mask',obj.pupil,'lag',obj.lag);
            obj.Coo = phaseStats.spatioAngularCovarianceMatrix(...
                obj.sampling,obj.diameter,...
                obj.atmModel,obj.p_mmseStar(1),'mask',obj.pupil);
            solveMmse(obj);
        end
        function val = get.mmseStar(obj)
            val = obj.p_mmseStar;
        end
        
        %% Set/Get lag
        function set.lag(obj,val)
            obj.p_lag = val;
            if obj.p_lag>0
                switch obj.model
                    case 'zonal'
                        obj.CoxLag = ...
                            phaseStats.spatioAngularCovarianceMatrix(...
                            obj.sampling,obj.diameter,...
                            obj.atmModel,obj.guideStar,obj.mmseStar,...
                            'mask',obj.pupil,'lag',obj.p_lag);
                    case 'modal'
                        obj.CoxLag =  { zernikeStats.tiltsAngularCovariance(...
                            obj.zernP,obj.atmModel,...
                            obj.guideStar,obj.p_mmseStar,...
                            'tilts',obj.tilts(1),'lag',obj.p_lag) };
                end
                if ~isempty(obj.P)
                    obj.covarianceSafe{3} = obj.CoxLag;
                    obj.CoxLag = cellfun( @(x) x*obj.P', obj.CoxLag , 'UniformOutput', false);
                end
            else
                obj.CoxLag = [];
            end
            solveMmse(obj);
            obj.p_otf = [];
        end
        function val = get.lag(obj)
            val = obj.p_lag;
        end
        
        %% Set/Get P
        function set.P(obj,val)
            obj.p_P = val;
            if isempty(obj.P)
                obj.Cxx = obj.covarianceSafe{1};
                obj.Cox = obj.covarianceSafe{2};
                obj.CoxLag = obj.covarianceSafe(3);
            else
                fprintf(' -->> Space jump!\n')
                obj.covarianceSafe = { obj.Cxx , obj.Cox , obj.CoxLag };
                obj.Cxx = obj.P*obj.Cxx*obj.P';
                obj.Cox = cellfun( @(x) x*obj.P', obj.Cox , 'UniformOutput', false);
                if obj.lag>0
                    obj.CoxLag = cellfun( @(x) x*obj.P', obj.CoxLag , 'UniformOutput', false);
                end
            end
            solveMmse(obj);
        end
        function val = get.P(obj)
            val = obj.p_P;
        end
        
        %% Set/Get noiseCovariance
        function set.noiseCovariance(obj,val)
            if ~isempty(val)
                %                 if isempty(obj.zernNoiseCovariance)
                %                     zernTmp = zernike(1:66,obj.diameter);
                %                     obj.zernNoiseCovariance = zernTmp.noiseCovariance(obj.zernikeMode,obj.zernikeMode);
                %                 end
                %                 obj.nGuideStar = length(val);
                %                 obj.p_noiseCovariance = repmat({obj.zernNoiseCovariance},1,obj.nGuideStar);
                %                 obj.p_noiseCovariance = blkdiag( obj.p_noiseCovariance{:} );
                if strcmp(obj.model,'modal')
                    nMode = length(obj.zernikeMode);
                    val = repmat( val(:) , 1,  nMode )';
                    val = diag(val(:));
                end
                obj.p_noiseCovariance = val;%diag(val(:));%.*obj.p_noiseCovariance;
                solveMmse(obj);
            end
        end
        function val = get.noiseCovariance(obj)
            val = obj.p_noiseCovariance;
        end
        
        %% Get Strehl ratio
        function val = get.strehlRatio(obj)
            if isempty(obj.p_otf)
                otf(obj)
            end
            val = obj.p_strehlRatio;
        end
        
        function out = ensquaredEnergy(obj,slitWidth)
            %% ENSQUAREDENERGY
            
            if isempty(obj.p_otf)
                otf(obj)
            end
            n = 2*(obj.sampling-1)+1;
            uRho = linspace(-1,1,n)*obj.diameter;
            out = trapz(uRho,trapz(uRho,obj.p_otf.*obj.p_slitFilter(slitWidth)))*slitWidth^2;
        end
        
        function lmmse(obj,fieldStar)
            %% LMMSE Linear Minimum Mean Square Error
            
            %             add(obj.log,obj,'Bayesian Minimum Mean Square Error computation in progress...')
            
            if nargin==1
                if obj.lag==0 || obj.prediction
                    fun = @(x,y) obj.Coo - y*x';
                    obj.Bmse = cellfun( fun , obj.Cox , obj.mmseBuilder , 'uniformOutput' , false );
                else
                    %                     Cox0 = ...
                    %                         phaseStats.spatioAngularCovarianceMatrix(...
                    %                         obj.sampling,obj.diameter,...
                    %                         obj.atmModel,obj.guideStar,obj.mmseStar,...
                    %                         'mask',obj.pupil);
                    %                     M0 = obj.Cox0{1}/obj.Cxx;
                    A = obj.mmseBuilder{1}*obj.CoxLag{1}';
                    obj.Bmse{1} = obj.Coo + obj.mmseBuilder{1}*obj.Cox{1}' - A - A' + ...
                        obj.mmseBuilder{1}*obj.p_noiseCovariance*obj.mmseBuilder{1}';
                end
            else
                Co1x = ...
                    phaseStats.spatioAngularCovarianceMatrix(...
                    obj.sampling,obj.diameter,...
                    obj.atmModel,obj.guideStar,fieldStar,...
                    'mask',obj.pupil,'lag',obj.lag);
%                 fun = @(x) obj.Coo + ...
%                     obj.Cox{1}/obj.Cxx*obj.Cox{1}' - ...
%                     x/obj.Cxx*obj.Cox{1}' - obj.Cox{1}/obj.Cxx*x';
%                 fun = @(x,y) obj.Coo + ...
%                     obj.Cox{1}/obj.Cxx*obj.Cox{1}' - ...
%                     x/obj.Cxx*obj.Cox{1}' - obj.Cox{1}/obj.Cxx*x';
                fun = @(x,y) obj.Coo + ...
                    obj.mmseBuilder{1}*obj.Cox{1}' - ...
                    x*obj.mmseBuilder{1}' - obj.mmseBuilder{1}*x';
                n = length(fieldStar);
                m_Bmse = cell(n,1);
                for k=1:n
                    m_Bmse{k} = fun(Co1x{k});
                end
                obj.Bmse = m_Bmse;
%                 obj.Bmse = cellfun( fun , Co1x , 'uniformOutput' , false );
            end
            obj.Bmse = cellfun( @(x) x + obj.G, obj.Bmse , 'uniformOutput' , false);
        end
        
        function out = otf(obj,zRho)
            %% OTF Optical Transfer Function
                     
            if ~isempty(obj.p_otf)
                out = obj.p_otf;
                return
            end
            
            if isempty(obj.Bmse)
                lmmse(obj)
            end
                        
            switch obj.model
                
                case 'zonal'
                    if isempty(obj.xyOutput)
                        [x,y] = meshgrid(linspace(-1,1,obj.sampling)*obj.diameter/2);
                        p = logical(obj.pupil);
                        z = x(p) + 1i*y(p);
                    else
                        z = obj.xyOutput(:,1) + 1i*obj.xyOutput(:,2);
                    end

                    n = 2*(obj.sampling-1)+1;
                    [xRho,yRho] = meshgrid(linspace(-1,1,n)*obj.diameter);
                    zRho = xRho + 1i*yRho;
                    
                    varMap = diag(obj.Bmse{1});
                    
                    a = bsxfun( @plus, z , zRho(:).' );
                    a = obj.tel.index(a);
                    b = obj.tel.index(z);
                    sb = sum(b);
                    a = bsxfun( @and , b , a );
                    b = exp(-varMap);
                    b = repmat(b,1,n^2);
                    obj.p_otf = sum(a.*b)/sb;
                    otfNum0   = sum(a)/sb;
                    obj.p_strehlRatio = sum(obj.p_otf)/sum(otfNum0);
                    obj.p_otf = reshape( obj.p_otf , n , n);
                    obj.p_slitFilter = @(slitWidth) utilities.sinc(xRho*slitWidth).*utilities.sinc(yRho*slitWidth);
                    out = obj.p_otf;

                case 'modal'
                    out   = zeros(size(zRho));
                    rho   = abs(zRho);
                    index = rho<obj.diameter;
                    
                    rhoX = 2*real(zRho(index))/obj.diameter;
                    rhoY = 2*imag(zRho(index))/obj.diameter;
                    
                    a = obj.Bmse{1};
                    
                    sf = a(1,1)*rhoX.^2 + a(2,2)*rhoY.^2 + (a(1,2)+a(2,1)).*rhoX.*rhoY;
                    if strcmp(obj.tilts,'Z')                       
                        sf = 4*sf;
                    end
                    
                    out(index) = otf(obj.tel,zRho(index)).*exp(-0.5*sf);
            end
            
        end
        
        function out = image(obj,resolution,pixelScaleInMas)
            %% IMAGE 2D Point Spread Function
            %
            % psf = image(obj,resolution,pixelScaleInMas) computes the 2D
            % residual psf sampled with resolutionXresolution pixels of
            % size pixelScaleInMas; the psf is scaled such as its maximum
            % corresponds to the Strehl ratio
            
%             pxScaleAtNyquist = 0.25*obj.p_mmseStar.wavelength/obj.diameter;
%             imgLens = lens;
%             imgLens.nyquistSampling = ...
%                 pxScaleAtNyquist/(pixelScaleInMas*1e-3*constants.arcsec2radian);
%             n = resolution;
%             u = linspace(-1,1,n)*obj.diameter;
%             [x,y] = meshgrid(u);
%             z = x + 1i*y;
%             thisOtf = otf(obj,z);
%             src = source.*thisOtf*imgLens;
%             out = src.amplitude*obj.strehlRatio/max(src.amplitude(:));

              pixelScale = pixelScaleInMas*1e-3*constants.arcsec2radian/obj.p_mmseStar.wavelength;
              
              [fx,fy] = freqspace(resolution,'meshgrid');
              fx = pixelScale*fx*resolution/2;
              fy = pixelScale*fy*resolution/2;
            
              fc = 1;
              psd = fourierAdaptiveOptics.fittingPSD(fx,fy,fc,obj.atmModel);
              sf  = fft2(fftshift(psd))*pixelScale^2;
              sf  = 2*fftshift( sf(1) - sf );
            
              [rhoX,rhoY] = freqspace(resolution,'meshgrid');
              rhoX = 0.5*rhoX/pixelScale;
              rhoY = 0.5*rhoY/pixelScale;
%               rho  = hypot(rhoX,rhoY);

              [u,v] = freqspace(resolution,'meshgrid');
              fftPhasor = exp(1i.*pi.*(u+v)*0.5);

              thisOtf = otf(obj,rhoX+1i.*rhoY).*exp(-0.5*sf);
%               figure
%               mesh(rhoX,rhoY,thisOtf)
              out = real(ifftshift(ifft2(ifftshift(fftPhasor.*thisOtf))))/pixelScale^2;
              out = out./obj.tel.area;
%               out = out.*obj.strehlRatio./max(out(:));

        end
        
        function imagesc(obj,resolution,pixelScaleInMas)
            %% IMAGESC
            
            psf = image(obj,resolution,pixelScaleInMas);
            imagesc(psf)
            axis equal tight
            colorbar
        end
        
        function out = enSquaredEnergy(obj,eHalfSize)
            %% ENSQUAREDENERGY
            %
            % ee = enSquaredEnergy(obj,eHalfSize)
            
            a = 2*eHalfSize;
            out = quad2d(...
                @(o,r) r.*otf(obj,r.*exp(1i*o)).*...
                (sin(pi.*r.*cos(o).*a)./(pi.*r.*cos(o).*a)).*...
                (sin(pi.*r.*sin(o).*a)./(pi.*r.*sin(o).*a)), ...
                0,2*pi,0,obj.diameter).*a.*a;
        end
        
%         function out = strehlRatio(obj)
%             %% STREHLRATIO
%             
%             out = quad2d(...
%                 @(o,r) r.*otf(obj,r.*exp(1i*o)),0,2*pi,0,obj.diameter)./(pi*obj.diameter^2/4);
%         end

        function map = get.varMap(obj)
            %% VARMAP Pupil error variance map
            
            if isempty(obj.Bmse)
                lmmse(obj)
            end
%             add(obj.log,obj,'Pupil error variance map computation in progress...')
            out = cellfun( @diag , obj.Bmse' , 'uniformOutput', false );
            out = cell2mat(out);
            map = zeros(obj.sampling,obj.sampling*obj.nmmseStar);
            mask = repmat( obj.pupil, 1 , obj.nmmseStar);
            map(mask) = out;
                
        end
       
        function out = get.var(obj)
            %% VAR Pupil error variance
            
            if isempty(obj.Bmse)
                lmmse(obj)
            end
%             add(obj.log,obj,'Pupil error variance computation in progress...')
            if iscell(obj.Bmse)
                out = cellfun( @trace , obj.Bmse , 'uniformOutput', true );
            else
                out = trace(obj.Bmse);
            end
            if strcmp(obj.model,'zonal')
%                 out = out/sum(obj.pupil(:));
                out = out/length(obj.Bmse{1});
            end
        end
        
        function map = get.rmsMap(obj)
            %% RMSMAP Pupil error rms map
            
            map = opd(obj,obj.varMap);
        end
        
        function out = get.rms(obj)
            %% RMS Pupil error rms
            
            out = opd(obj,obj.var);
        end        
        
        function out = get.rmsMas(obj)
            %% RMS Pupil error rms
            
            out = 1e3*constants.radian2arcsec*4*(sqrt(obj.var)/obj.p_mmseStar.waveNumber)/obj.diameter;
            if strcmp(obj.tilts,'G')
                out = 0.5*out;
            end
        end        

    end
       
    
    methods (Access=private)
        
        function out = opd(obj,val)
            %% OPD Phase to opd conversion
            
            out = sqrt(val);
            if ~isempty(obj.unit)
%                 add(obj.log,obj,sprintf('Rms in 1E%d meter',obj.unit))
                out = 10^-obj.unit*...
                    out*obj.atmModel.wavelength/(2*pi);
            end
        end
        
        function resetGuideStar(obj,varargin) % obj, src, event
            %% RESETGUIDESTAR
            
%             fprintf(' Resetting Cxx\n')
            switch obj.model
                
                case 'zonal'
                    
                    [obj.Cxx,obj.Cox] = ...
                        phaseStats.spatioAngularCovarianceMatrix(...
                        obj.sampling,obj.diameter,...
                        obj.atmModel,obj.guideStar,obj.p_mmseStar,...
                        'mask',obj.pupil,'lag',obj.lag);
                    
                case 'modal'
                    
                    obj.Cxx = zernikeStats.tiltsAngularCovariance(...
                        obj.zernP,obj.atmModel,...
                        obj.guideStar,obj.guideStar,'tilts',obj.tilts(end));
                    obj.Cox = { zernikeStats.tiltsAngularCovariance(...
                        obj.zernP,obj.atmModel,...
                        obj.p_mmseStar,obj.guideStar,'tilts',obj.tilts) };
%                     obj.Cxx = zernikeStats.angularCovarianceAlt(obj.zernP,...
%                         obj.atmModel,obj.guideStar,obj.guideStar);
%                     obj.Cox = { zernikeStats.angularCovarianceAlt(obj.zernP,...
%                         obj.atmModel,obj.p_mmseStar,obj.guideStar) };
                    
            end
            
            solveMmse(obj);
            obj.p_otf = [];
            
        end
        
        function solveMmse(obj)
            %% SOLVEMMSE
            
            fprintf(' -->> mmse solver!\n')
            m_mmseBuilder = cell(obj.nmmseStar,1);
            m_Cox = obj.Cox;
            m_Cxx = obj.Cxx;
%             Is = 1e6*speye(size(obj.P,1));
            m_noiseCovariance = obj.p_noiseCovariance;
            for k=1:obj.nmmseStar
                m_mmseBuilder{k} = m_Cox{k}/(m_Cxx+m_noiseCovariance);
            end
            obj.mmseBuilder = m_mmseBuilder;
            obj.Bmse = [];
            obj.p_otf = [];
        end
        
    end
    
    methods (Static)
        
        function varargin = demoModal
            %% DEMOZONAL
            
            D = 10;
            n = 21;
            band = photometry.V;
            atm = atmosphere(photometry.V,0.15,60,'altitude',10e3);
            atm.wavelength = band;
%             gs = source('asterism',{[1,arcsec(60),0]},'wavelength',band);
            ss  = source('wavelength',band);
            pause(5)
            
%             mmse = linearMMSE(32,10,atm,gs,ss,...
%                 'model','modal','zernikeMode',2:3,...
%                 'unit',-9);
            zern = zernike(2:3,D,'resolution',n);
            %ZP = zern.p(zern.pupilLogical,:);
            
            gsRadius = 5:5:60;
            mmseTTRms = zeros(length(gsRadius),2);
            aniso   = zeros(1,length(gsRadius));
            m_log = logBook.checkIn();
            m_log.verbose = false;
            for k=1:length(gsRadius)
                fprintf(' --> gsRadius = %d arcsec\n', gsRadius(k) )
                gs = source('asterism',{[3,arcsec(gsRadius(k)),0]},'wavelength',band);
                mmseTT = linearMMSE(n,D,atm,gs,ss,...
                    'model','modal','zernikeMode',2:3,...
                    'unit',-9);
                mmseZonal = linearMMSE(n,D,atm,gs,ss,...
                    'pupil',zern.pupilLogical,'unit',-9);
                lmmse(mmseZonal)
                mmseTTRms(k,1) = mmseTT.rms;
                mmseTTRms(k,2) = mmseZonal.rms;%1e9*sqrt(trace(ZP'*mmseZonal.Bmse{1}*ZP))./ss.waveNumber;
                aniso(k) = zernikeStats.anisokinetism(zern,atm,gs(1),-9);
            end
            m_log.verbose = true;e
            
            figure
            plot(gsRadius,mmseTTRms,'.-',gsRadius,aniso,'.-')
            xlabel('GS radius [arcsec]')
            ylabel('WFE [nm]')
            legend('TT Stars','NGS Stars','TT anisok.')
            
            varargin = {atm, zern, mmseTT, mmseZonal};
            
        end
        
    end
    
end<|MERGE_RESOLUTION|>--- conflicted
+++ resolved
@@ -167,11 +167,6 @@
                 
                 case 'zonal'
                     
-<<<<<<< HEAD
-                    if matlabpool('size')==0 && isempty(getCurrentJob) ~= 0
-                        matlabpool('open')
-                        poolWasAlreadyOpen = false;
-=======
                     if matlabpool('size')==0
                         try
                             matlabpool('open')
@@ -179,7 +174,6 @@
                         catch ME
                             ME
                         end
->>>>>>> a82a86ba
                     end
                     
                     [obj.Cxx,obj.Cox] = ...
