classdef utilities
    % UTILITIES Collection of various useful functions
    
    methods (Static)
        
        function out = piston(Npx,varargin)
            %% PISTON piston mode
            %
            % out = piston(Npx) Computes a piston on Npx pixel across the
            % diameter
            %
            % out = piston(Npx,nOut) Computes a piston on Npx pixel across
            % the diameter inside a square array of nOutXnOut pixels.
            %
            % out = piston(Npx,nOut,xOffset,yOffset) Computes a piston on
            % Npx pixel across the diameter inside a square array of
            % nOutXnOut pixels at xOffset and yOffset pixels from the
            % center.
            %
            % out = piston( ... ,'shape','square') By default the piston is
            % a disc but here it is forced to be a square
            %
            % out = piston( ... ,'shape','hex') By default the piston is
            % a disc but here it is forced to be hexagonal, nOut is equal
            % to twice the hexagonal side
            %
            % out = piston( ... ,'type','logical') By default the piston
            % values are in double but they can be casted into any types
            % supported by Matlab like logical
            
            p = inputParser;
            p.addRequired('Npx',@isnumeric);
            p.addOptional('nOut',Npx,@isnumeric);
            p.addOptional('xOffset',0,@isnumeric);
            p.addOptional('yOffset',0,@isnumeric);
            p.addParamValue('shape','disc',@ischar);
            p.addParamValue('type','double',@ischar);
            parse(p,Npx,varargin{:});
            param = p.Results;
            
            x = -(param.nOut-1)/2:(param.nOut-1)/2;
            u = x - param.xOffset;
            v = x - param.yOffset;
            
            [x,y,r,o] = utilities.cartAndPol(2.*u./Npx,2.*v./Npx);
            
            switch param.shape
                case 'disc'
                    out = double(r <= 1);
                case 'square'
                    out = double( abs(x)<=1 & abs(y)<=1 );
                case {'hex','hexagon'}
                    out = double( abs(x)<=sqrt(3)/2 & abs(y)<=x/sqrt(3)+1 & abs(y)<=-x/sqrt(3)+1 );
                otherwise
                    error('The piston shape is either a disc, a square or a hexagon')
            end
            
            switch param.type
                case 'logical'
                    out = logical(out);
                case 'double'
                otherwise
                    error('The piston type is either a double or logical')
            end
        end
        
        function varargout = cartAndPol(u,varargin)
            %% CARTANDPOL Cartesian and polar coordinate arrays
            %
            % [x,y,r,o] = cartAndPol(n) Shortcuts to u = ((1-n):2:(n-1))/n;
            % [x,y] = meshgrid(u);[o,r] = cart2pol(x,y);
            %
            % [x,y,r,o] = cartAndPol(n,R) Shortcuts to u = R*((1-n):2:(n-1))/n;
            % [x,y] = meshgrid(u);[o,r] = cart2pol(x,y);
            %
            % [x,y,r,o] = cartAndPol(u) Shortcuts to [x,y] = meshgrid(u);[o,r] =
            % cart2pol(x,y);
            %
            % [x,y,r,o] = cartAndPol(u,v) Shortcuts to [x,y] = meshgrid(u,v);[o,r] =
            % cart2pol(x,y);
            %
            % [x,y,r,o] = cartAndPol(n,[],type)
            %
            % [x,y,r,o] = cartAndPol(n,R,type)
            %
            % [x,y,r,o] = cartAndPol(u,[],type
            %
            % [x,y,r,o] = cartAndPol(u,v, type) Same as above but now the type of x, y,
            % r and o is now specified: double (default) or single
            %
            % [...] = cartAndPol(...,'offset',[xOffset,yOffset]) offsets
            % the grid by xOffset and yOffset
            %
            % [r,o] = cartAndPol(...,'output','polar')
            %
            % [r] = cartAndPol(...,'output','radius')
            
            
            p = inputParser;
            p.addRequired('u',@isnumeric);
            p.addOptional('v',[],@isnumeric);
            p.addParamValue('offset',[0,0],@isnumeric);
            p.addParamValue('type','double',@ischar);
            p.addParamValue('output','all',@ischar);
            p.parse(u, varargin{:})
            u      = p.Results.u;
            v      = p.Results.v;
            offset = p.Results.offset;
            type   = p.Results.type;
            output = p.Results.output;
            
            if isempty(v)
                if numel(u)==1
                    u = linspace(-1,1,u);%2*( -(u-1)/2:(u-1)/2 )/u;
                end
                v=u;
            elseif (numel(u)==1) && (numel(v)==1)
                u = linspace(-v,v,u);%2*v*( -(u-1)/2:(u-1)/2 )/u;%linspace(-v,v,u);
                v = u;
            end
            
            if strcmp(type,'single')
                [x,y] = meshgrid(single(u-offset(1)),single(v-offset(2)));
            else
                [x,y] = meshgrid(u-offset(1),v-offset(2));
            end
            [o,r] = cart2pol(x,y);
            
            switch output
                case 'all'
                    varargout{1} = x;
                    varargout{2} = y;
                    varargout{3} = r;
                    varargout{4} = o;
                case 'polar'
                    varargout{1} = r;
                    varargout{2} = o;
                case 'radius'
                    varargout{1} = r;
                otherwise
                    error('oomao:utilities:cartAndPol:wrongOutput',...
                        'Valid outputs are all, polar or radius.')
            end
            
        end
        
        function frame = toggleFrame(frame,toggle)
            %% TOGGLEFRAME 2D to 3D array reshaping
            %
            % out = toggleFrame(frame) reshapes a 2D array into a 3D array or a
            % 3d array into a 2D array
            %
            % out = toggleFrame(frame,toggle) reshapes the array into a 2D
            % array if toggle is equal to 2 or into a 3D array if toggle is
            % equal to 3
            
            n    = ndims(frame);
            dims = size(frame);
            if length(dims)==2
                dims(3) = 1;
            end
            
            if nargin<2
                if n==2
                    toggle = 3;
                else
                    toggle = 2;
                end
            end
            
            
            
            if n~=toggle || toggle==2
                switch toggle
                    case 2
                        %                         fprintf(' @(toggleFrame)> 2D: [%d,%d] !\n',dims(1)*dims(2),dims(3))
                        frame = reshape(frame,dims(1)*dims(2),dims(3));
                    case 3
                        m = sqrt(dims(1));
                        %                         fprintf(' @(toggleFrame)> 3D: [%d,%d,%d] !\n',m,m,dims(2))
                        frame = reshape(frame,[m,m,dims(2)]);
                end
            end
            
        end
        
        
        function index = rearrange(sizeArray,sizeSubArray,overlap,columnMajor)
            %5 REARRANGE Array linear index scrambling
            %
            % index = rearrange(sizeArray,sizeSubArray) Rearrange the linear index of
            % an array of size sizeArray in a 2D matrix where each row contains the
            % index of a sub-array of size sizeSubArray taken from the initial array
            %
            % index = rearrange(sizeArray,sizeSubArray,overlap) Rearrange the linear
            % index of  an array of size sizeArray in a 2D matrix where each row
            % contains the index of a sub-array of size sizeSubArray taken from the
            % initial array. The sub-arrays overlap a number overlap(1) of rows and
            % overlap(2) of columns.
            %
            % index = rearrange(sizeArray,sizeSubArray,[],'column') Same as above but
            % now the sub-array browse the array along the columns not the rows as
            % before.
            %
            % index = rearrange(sizeArray,sizeSubArray,overlap,'column') Same as above
            % with overlapping
            %
            % Example:
            % >> a = reshape(1:36,6,6)
            % a =
            %      1     7    13    19    25    31
            %      2     8    14    20    26    32
            %      3     9    15    21    27    33
            %      4    10    16    22    28    34
            %      5    11    17    23    29    35
            %      6    12    18    24    30    36
            % >> index = rearrange(size(a),[3,3])
            % ans =
            %      1     4    19    22
            %      2     5    20    23
            %      3     6    21    24
            %      7    10    25    28
            %      8    11    26    29
            %      9    12    27    30
            %     13    16    31    34
            %     14    17    32    35
            %     15    18    33    36
            % >> rearrange(size(a),[3,3],[],'column')
            % ans =
            %      1    19     4    22
            %      2    20     5    23
            %      3    21     6    24
            %      7    25    10    28
            %      8    26    11    29
            %      9    27    12    30
            %     13    31    16    34
            %     14    32    17    35
            %     15    33    18    36
            % >> reshape( a(index) ,[3,3,4])
            % ans(:,:,1) =
            %      1     7    13
            %      2     8    14
            %      3     9    15
            % ans(:,:,2) =
            %      4    10    16
            %      5    11    17
            %      6    12    18
            % ans(:,:,3) =
            %
            %     19    25    31
            %     20    26    32
            %     21    27    33
            % ans(:,:,4) =
            %     22    28    34
            %     23    29    35
            %     24    30    36
            
            % $Id: rearrange.m 409 2006-07-12 16:49:24Z aoteam $
            
            if nargin<3 || isempty(overlap)
                overlap = zeros(1,2);
            end
            
            n     = sizeArray(1);
            m     = sizeArray(2);
            k     = prod(sizeArray(3:end));
            nSub  = sizeSubArray(1);
            if numel(sizeSubArray)==1
                mSub = nSub;
            else
                mSub  = sizeSubArray(2);
            end
            
            if rem(n,2)
                % Odd n
                nNSub = (n+overlap(1))/nSub;
                mMSub = (m+overlap(2))/mSub;
            else
                % Even n
                nNSub = n/nSub + overlap(1);
                mMSub = m/mSub + overlap(2);
            end
            
            % Type the index array as an unsigned integer with the coding depending on
            % the value of the largest elements of the index array
            switch find(2.^(2.^(3:6))-1 > prod(sizeArray),1)
                case 1
                    uint = @(x) uint8(x);
                case 2
                    uint = @(x) uint16(x);
                case 3
                    uint = @(x) uint32(x);
                case 4
                    uint = @(x) uint64(x);
                otherwise
                    error('Array size to big')
            end
            
            % Sub-array index in array
            [i,j] = ndgrid(uint(1:nSub),uint(1:mSub));
            index = repmat( sub2ind( [n,m] , i(:) , j(:) ) , [ 1 , nNSub*mMSub*k ] );
            
            % Step index
            indexStep = ...
                repmat( uint(0:nNSub-1).'*(nSub-overlap(1))   , [  1   , mMSub*k ] ) + ...
                repmat( uint(0:mMSub*k-1)*(mSub-overlap(2))*n , [nNSub ,    1    ] );
            
            if nargin==4
                % Column major propagation of sub-array
                indexStep = indexStep.';
            end
            
            indexStep = repmat( reshape( indexStep , [1,nNSub*mMSub*k] ) , [nSub*mSub,1] );
            
            index = index + indexStep;
        end
        
        function out = sombrero(n,x)
            %% SOMBRERO Order n sombrero function
            %
            % out = sombrero(n,x) computes besselj(n,x)/x
            
            if n==0
                out = besselj(0,x)./x;
            else
                if n>1
                    out = zeros(size(x));
                else
                    out = 0.5*ones(size(x));
                end
                u = x~=0;
                x = x(u);
                out(u) = besselj(n,x)./x;
            end
        end
        
        function out = sinc(x)
            %% SINC Sinus cardinal function
            %
            % out = sinc(x) computes sin(pi*x)/(pi*x)
           
            out = ones(size(x));
            u = x~=0;
            x = x(u);
            out(u) = sin(pi*x)./(pi*x);
        end
        
        function out = fittingError(tel,atm,dm)
            %% FITTINGERROR Deformable mirror fitting error variance
            %
            % out = fittingError(telAtm,dm) computes the fitting error
            % variance of a a deformableMirror object for given telescope
            % and atmosphere objects
            
            c = (3/5)*(gamma(11/6)^2/pi^(8/3))*(24*gamma(6/5)/5)^(5/6);
            out = c*(tel.D/atm.r0)^(5/3)*...
                (dm.nValidActuator/pi + (tel.D/atm.L0)^2)^(-5/6);
        end
        
        function out = binning(frame,outRes)
            %% BINNING Frame binning
            % 
            % out = binning(frame,[n,m]) bins the frame pixels into a nXm
            % array; frame can be either a single frame or a data cube
            
            [n,m,nFrame] = size(frame);
            out          = zeros(outRes(1),outRes(2),nFrame);
            n1 = n/outRes(1);
            m2 = m/outRes(2);
            if n1==1 && m2==1
                out = frame;
                return
            end
            if n1==1
                for kFrame=1:nFrame
                    out(:,:,kFrame) = ...
                        reshape( ...
                        sum( ...
                        reshape( ...
                        frame(:,:,kFrame).', m2 , [] ) ...
                        ).' , ...
                        outRes(2) , [] ).';
                end
            elseif m2==1
                for kFrame=1:nFrame
                    out(:,:,kFrame) = ...
                        reshape( ...
                        sum( ...
                        reshape( frame(:,:,kFrame) , n1 , [] ) ...
                        ) , ...
                        outRes(1) , [] );
                end
            else
                for kFrame=1:nFrame
                    out(:,:,kFrame) = ...
                        reshape( ...
                        sum( ...
                        reshape( ...
                        reshape( ...
                        sum( ...
                        reshape( frame(:,:,kFrame) , n1 , [] ) ...
                        ) , ...
                        outRes(1) , [] ).' , ...
                        m2 , [] ) ...
                        ) , ...
                        outRes(2) , [] ).';
                end
            end
        end
        
        function out = polar3(theta,rho,z,varargin)
            %% POLAR3 Polar coordinate plot with color coded markers
            %
            % polar3(theta,rho,z) makes a plot using polar coordinates of
            % the angle THETA, in radians, versus the radius RHO. The color
            % of the markers is scaled according to the values in vector z.
            %
            % polar3(theta,rho,z,style) uses the marker specified in style
            %
            % polar3(...,'zMinMax',zBound) sets the z color scale limits to
            % the zBound values
            %
            % h = polar3(...) returns a handle to the plotted object in H.
            %
            % See also polar
            
            p = inputParser;
            p.addRequired('theta',@isnumeric);
            p.addRequired('rho',@isnumeric);
            p.addRequired('z',@isnumeric);
            p.addOptional('style','.',@ischar);
            p.addParamValue('zMinMax',[],@isnumeric);
            p.parse(theta,rho,z , varargin{:});
            style   = p.Results.style;
            zMinMax = p.Results.zMinMax;
            
            n = length(theta);
            if isempty(zMinMax)
                minZ = min(z);
                maxZ = max(z);
                fprintf(' @(utilities:polar3)> Z axis minmax: [%.2f,%.2f]\n',minZ,maxZ)
            else
                minZ = zMinMax(1);
                maxZ = zMinMax(2);
            end
            
            c    = colormap;
            nc = length(c);
            zc = fix((nc-1)*(z - minZ)/(maxZ-minZ) + 1);
            
            index = find(rho==max(rho));
            h = polar(theta(index),rho(index),'.');
            delete(h)
            
            h = zeros(n,1);
            hold on
            for k=1:n
                h(k) = polar(theta(k),rho(k),style);
                set(h(k),'zData',z(k),'color',c(zc(k),:))
            end
            hold off
            
            hc = colorbar;
            set(hc,'ylim',[minZ maxZ])
            set(get(hc,'children'),'YData',[minZ maxZ])
            
            if nargout == 1
                out = h;
            end
        end
        
        
        function out = defocusDistance(a4,focalLength,diameter,wavelength,unit)
            % DEFOCUSDISTANCE Focal point deplacement for a Zernike defocus
            %
            % out = defocusDistance(a4,focalLength,diameter,wavelength)
            % Compute the focal point relative position [meter] for the
            % Zernike (Noll normalized) focus coefficients [radian], the
            % focalLength [meter], the beam diameter [meter] and the
            % wavelength [meter] 
            %
            % out = defocusDistance(a4,focalLength,diameter,wavelength,unit) 
            % The result is converted into the appropriate unit: 3, 0, -3,
            % -6, -9 for example correspond to km, m, mm, micron, nm,
            % respectively
            
            out = 16*sqrt(3)*a4*(focalLength/diameter)^2/...
                ( 2*pi/wavelength - 16*sqrt(3)*a4*focalLength/diameter^2 );
            
            if nargin>4
                out = out*10^-unit;
            end
        end
        
        function out = outOfFocus(delta,focalLength,diameter,wavelength,unit)
            % OUTOFFOCUS Zernike focus for a focal point deplacement 
            %
            % out = outOfFocus(delta,focalLength,diameter,wavelength)
            % Compute the Zernike (Noll normalized) focus coefficients
            % [radian] for the focal point relative position [meter], the
            % focalLength [meter], the beam diameter [meter] and the
            % wavelength [meter]
            
            out = ( 2*pi*delta/wavelength ) / ...
                ( 16*sqrt(3)*( (focalLength/diameter)^2 + focalLength*delta/diameter^2 ) );
            
            if nargin>4
                out = (wavelength/(2*pi))*out*10^-unit;
            end
            
        end
        
        function out = orbitalVelocity(h,zen)
            %% ORBITALVELOCITY Orbital angular velocity
            %
            % out = orbitalVelocity(h) computes the orbital angular in
            % [rad/s] velocity at altitude h a zenith
            %
            % out = orbitalVelocity(h,zen) computes the orbital angular in
            % [rad/s] velocity at altitude h a zenith angle zen
            
            
            if nargin==1
                zen = 0;
            end
            out = sqrt(constants.G*constants.Me/(constants.Re+h)).*...
                (1-constants.Re*sin(zen)^2/(constants.Re+h))./h;
        end
        
        function out = pointAheadAngle(h,zen)
            %% POINTAHEADANGLE Point ahead angle
            %
            % out = pointAheadAngle(h) computes the orbital angular in
            % [rad] velocity at altitude h a zenith
            %
            % out = pointAheadAngle(h,zen) computes the orbital angular in
            % [rad] velocity at altitude h a zenith angle zen
            
            
            if nargin==1
                zen = 0;
            end
            out = 2*h*utilities.orbitalVelocity(h,zen)*sec(zen)/constants.c;
        end
        
        function [vertex,center,hp] = hexagonalArray(nCycle,pitch)
            %% HEXAGONALARRAY Array of hexagons
            %
            % [vertex,center] = hexagonalArray(nCycle,pitch) computes the
            % vertex and center coordinates of hexagons with the given
            % pitch arranged in a hexagonal array
            
            if nargin<2
                pitch=1;
            end
            a = pitch/sqrt(3);
            hexCoord = a*exp(1i*((0:5)*pi/3 + pi/2));
            count = 1;
            nSegment = 3*nCycle^2+3*nCycle+1;
            vertex = zeros(6,nSegment);
            vertex(:,count) = hexCoord;
            center = zeros(nSegment,1);
            for cycle=1:nCycle
                for o=1:6
                    zo = hexCoord + cycle*a*sqrt(3)*exp(1i*(o-1)*pi/3);
                    for k=1:cycle
                        zk = zo + (k-1)*a*sqrt(3)*exp(1i*((o-1)*pi/3+2*pi/3));
                        zk_center = mean(zk);
                        count = count + 1;
                        vertex(:,count) = zk;
                        center(count)   = zk_center;
                    end
                end
            end
            v = vertex(:);
            f = reshape(1:6*nSegment,6,nSegment);
            figure(nSegment)
            hp = patch('Faces',f','Vertices',[real(v(:)),imag(v(:))],'FaceColor',[1,1,1]*0.8);
%             line(real(center),imag(center),'color','r','marker','.')
            axis square
            set(gca,'ylim',get(gca,'xlim'))
            title(sprintf('%d segments',nSegment))
        end
        
        function B = eyeBlockDiag( A , n)
            %% EYEBLOCKDIAG Block diagonal concatenation
            %
            % B = eyeBlockDiag( A , n) concatenates n copies of the matrix A on
            % the diagonal of the matrix B. B is a sparse matrix.
            
            B = repmat( {sparse(A)} , 1 , n);
            B = blkdiag( B{:} ); 
        end
        
        function V = gramSchmidt(V)
            %% GRAMSCHMIDT Gram-Schmidt orthonormalization process
            %
            % V = gramSchmidt(V) orthonormalize the vector set V according
            % to the Gram-Schimdt process
            
            k = size(V,2);
            h = waitbar(0,'Gram-Schmith orthogonalization ...!');
            for j=1:k
                v = V(:,j);
                for i=1:j-1
                    u = V(:,i);
                    v = v - u*(u'*v)*(u'*u);
                end                
                V(:,j) = v/norm(v);
                waitbar(j/k)
            end
            close(h)
        end
        
        function out = besselJDerivative(nu,x)
            %% BESSELJDERIVATIVE Derivative of Bessel function of the first kind 
            %
            % out = besselJDerivative(nu,x) computes the derivative of the
            % Bessel function of the first kind of order n at x
            
            out = 0.5*( besselj(nu-1,x) - besselj(nu+1,x) );
            
        end
        
        function s = besselJDerivativeRoots(nu,ns)
           %% BESSELJDERIVATIVEROOUTS Roots of the drivative of Bessel function of the first kind 
           %
           % s = besselJDerivativeRoots(nu,ns) computes the ns first roots
           % of the derivative of the Bessel function of the first kind of
           % order n
            
            bjd = @(x) tools.besselJDerivative(nu,abs(x));
            s = zeros(1,ns);
            if nu==0
                s(1) = fzero( bjd , nu+3);
            else
                s(1) = fzero( bjd , nu);
            end
            for ks=2:ns
                x0 = ceil( s(ks-1) );
                bjd_x0 = bjd( x0 );
                x1 = x0 + pi; % the intervalle between 2 succesive roots tends towards pi but may larger for the first roots
                count = 0;
                while bjd_x0*bjd(x1)>0 && count<3
                    x1 = x1 + pi;
                    count = count + 1;
                end
                if count>2
                    error('Failed finding two points around roots where the signs of Bessel derivative differ!')
                end
                s(ks) = fzero( bjd , [x0,x1]);
            end
            
%             figure(103)
%             fplot( bjd, [0,ceil(s(end))])
%             grid
%             line( s, zeros(size(s)), 'color','r','marker','.','linestyle','none')

        end

        function rc = fitFwhm(profile)
            C = contourc(profile/max(profile(:)),[0.5,0.5]);
            rr = hypot(C(1,2:end),C(2,2:end));
            xc = sum(rr.*C(1,2:end))./sum(rr);
            yc = sum(rr.*C(2,2:end))./sum(rr);
%             line(xc,yc,'color','r','marker','x')
            rc = mean(sqrt((C(1,2:end)-xc).^2 + (C(2,2:end)-yc).^2));
        end
        
        function F = bilinearInterpolation(arg1,arg2,arg3,arg4,arg5)
            [nrows,ncols] = size(arg3);
            %     mx = numel(arg1); my = numel(arg2);
            s = 1 + (arg4-arg1(1))/(arg1(end)-arg1(1))*(ncols-1);
            t = 1 + (arg5-arg2(1))/(arg2(end)-arg2(1))*(nrows-1);
            
            
            % Matrix element indexing
            ndx = floor(t)+floor(s-1)*nrows;
            
            s(:) = (s - floor(s));
            t(:) = (t - floor(t));
            
            % Now interpolate.
            onemt = 1-t;
            F =  ( arg3(ndx).*(onemt) + arg3(ndx+1).*t ).*(1-s) + ...
                ( arg3(ndx+nrows).*(onemt) + arg3(ndx+(nrows+1)).*t ).*s;
        end
        
        function fr = gaussian(resolution,fwhm,n_f)
            
            u = (0:resolution-1)-(resolution)/2;
            [x,y] = meshgrid(u);
            r = hypot(x,y);
            sig = fwhm./(2.*sqrt(2*log(2)));
            f = exp(-r.^2/(2*sig.^2));
            f = f/sum(f(:));
            
%             n_f = 20;
            if nargin<3
                n_f = resolution;
            end
            if n_f<resolution/2
                fr = f;
                fr(:,end-n_f+1:end) =[];
                fr(end-n_f+1:end,:) =[];
                fr(:,1:n_f) =[];
                fr(1:n_f,:) =[];
                %     figure(101)
                %     subplot(1,2,1)
                %     imagesc(f)
                %     axis square
                %     subplot(1,2,2)
                %     imagesc(fr)
                %     axis square
            else
                fr = f;
            end
            
            
        end
        
        function out1 = pupAutoCorr(D,r)
            
            f_index       = r <= D;
            red         = r(f_index)./D;
            out1        = zeros(size(r));
            out1(f_index) = D.*D.*(acos(red)-red.*sqrt((1-red.*red)))./2;
            
        end
        
<<<<<<< HEAD
        function out2 = pupCrossCorr(R1,R2,r)
            
            out2 = zeros(size(r));
            f_index       = r <= abs(R1-R2);
            out2(f_index) = pi*min([R1,R2]).^2;
            
            f_index       = (r > abs(R1-R2)) & (r < (R1+R2));
            rho         = r(f_index);
            red         = (R1*R1-R2*R2+rho.*rho)./(2.*rho)/(R1);
            out2(f_index) = out2(f_index) + R1.*R1.*(acos(red)-red.*sqrt((1-red.*red)));
            red         = (R2*R2-R1*R1+rho.*rho)./(2.*rho)/(R2);
            out2(f_index) = out2(f_index) + R2.*R2.*(acos(red)-red.*sqrt((1-red.*red)));
=======
        function out = fftcentre(x,dir,n1,n2)
            %FFTCENTRE Computes the Fourier transform of a signal centered in the middle of the sample
            %The result is also centered on the same point. It is a conversion of an IDL routine written
            % by F. Cassaing (ONERA)
            %out = fftcentre(x,dir): x, the signal; dir: 1 for direct FT, -1 for inverse FT
            % IDL doc. written by Fred:
            % ;NOM :
            % ;   FFTCENTRE - Effectue une FFT d'un signal suppos? centr? sur le pixel m?dian
            % ;
            % ;CATEGORIE :
            % ;   Signal Processing Routines
            % ;
            % ;SYNTAXE :
            % ;   y=FFTCENTRE (x [,direction] [,/inverse] [,/double] [,/VERSION] [,/HELP])
            % ;
            % ;DESCRIPTION :
            % ;   Effectue une TF en  prenant pour origine non pas le pixel 0 mais le pixel
            % ;   central. Syntaxe identique ? FFT. Voir d?tails calcul ci-dessous.
            % ;
            % ;   ARGUMENTS :
            % ;          x : (entr?e) le signal ? transformer
            % ;  direction : (entr?e) le sens de la TF (-1 par d?faut=TF directe)
            % ;   /inverse : (entr?e) pour forcer direction ? +1
            % ;    /double : (entr?e) effectue le calcul en double
            % ; /overwrite : (entr?e) ?crase la variable x d'entr?e pour gagner en RAM
            % ;   /VERSION : (entr?e) affichage de la version avant l'ex?cution.
            % ;   /HELP    : (entr?e) affichage de la syntaxe et sortie du programme.
            % ;
            % ;   Principe:
            % ;   Soit une ?quence x(k) de longueur N points, centr?e sur #
            % ;      si N=2p    | 0 | 1 | 2 | . |p-1# p |p+1| . |2p-1|
            % ;      si N=2p+1  | 0 | 1 | 2 | . |p-1| # |p+1| . |2p-1|2p |
            % ;   Le pixel central tombe donc entre 2 pixels quand N est pair.
            % ;   Mais dans tous les cas, il a pour abscisse s=(N-1)/2.
            % ;
            % ;   La proc?dure est donc de recentrer le signal sur le pixel 0 avec un
            % ;   d?calage S1 vers la gauche de s=(N-1)/2 pixels, d'effectuer une FFT
            % ;   normale, puis enfin de recentrer la TF avec une translation S2 de (N-1)/2
            % ;   pixels vers la droite. La s?quence totale pour obtenir y=TF(x) est donc :
            % ;
            % ;        x(k)  --S1--> x'(k) --TF--> y'(l) --S2--> y(l)
            % ;
            % ;   Avec x(k+s)=x'(k) ou x'(k-s)=x(k) [idem pour y]. ON SUPPOSE DANS LA SUITE
            % ;   N IMPAIR DE SORTE QUE s SOIT ENTIER, MAIS CA MARCHE AUSSI POUR N PAIR.
            % ;
            % ;   La grosse ruse (merci Laurent Mugnier) et de remplacer le d?calage par une
            % ;   multiplication par un terme de phase dans l'espace conjug?. Ainsi, en
            % ;   appelant d (=-1 direct et =+1 inverse) la direction de la TF, et en notant
            % ;   w=exp[d2i pi/N] le terme de base du calcul de la TF, la s?quence
            % ;   pr?c?dente s'?crit :
            % ;
            % ;               y'(l)=SUM(k=0,N-1)   x'(k)  w^[  l   k]
            % ;     On translate k et l [muet] de s
            % ;             y'(l-s)=SUM(k=s,N-1+s) x'(k-s)w^[(l-s)(k-s)]
            % ;     On fait intervenir la def de x' et y'
            % ;                y(l)=SUM(k=s,N-1+s) x(k)   w^[(l-s)(k-s)]
            % ; Cette somme se coupe en 2 termes de k=+s ? N-1 et de k=N ? N-1+s. Par la
            % ; p?riodicit? des x(k) et des w^k, la derni?re se ram?ne ? k=0 ? s-1. D'o?
            % ;                y(l)=SUM(k=0,N-1)   x(k)   w^[(l-s)(k-s)]
            % ; ==> y(l)=p(-s)*p(l)*SUM(k=0,N-1) x(k)p(k) w^[  l    k]
            % ;
            % ;   o? p(k)=w^[-ks] est un phaseur. Il y a donc une rampe de phase p(k) ?
            % ;   appliquer avant la TF, la m?me rampe de phase p(l) ? appliquer apr?s la
            % ;   TF, ET un outsider, un terme de phase constant p(-s). Comme s=(N-1)/2, les
            % ;   deux rampes de phase s'?crivent exp[-dir*i*!pi*indice*(N-1)/N].
            % ;
            % ;   Le remplacement du d?calage par une multiplication permet peut-etre de
            % ;   gagner en temps d'ex?cution (? v?rifier) mais surtout de permettre le
            % ;   d?calage d'un nombre demi-entier de pixels. Je n'ai pas r?ussi ? d?montrer
            % ;   la formule pr?c?dente pour N pair (car avec s demi-entier et les deux
            % ;   s?quences x et x' ne d?coulent plus simplement l'une de l'autre) mais ?a
            % ;   marche num?riquement. Peut-?tre peut-on d?montrer en revenant ? des
            % ;   fonctions continues et en les num?risant ? ou faire jouer l'argument de la
            % ;   continuit?... Si quelqu'un trouve la d?monstration, elle sera la
            % ;   bienvenue!
            % ;
            % ;   Les 2 derni?res multiplications pourraient etre ?vit?e si l'on ne cherche
            % ;   que le module, ajouter un keyword ulterieur ?
            % ;
            % ;DIAGNOSTIC D'ERREUR :
            % ;
            % ;
            % ;VOIR AUSSI :
            % ;   FFT, la routine de base IDL
            % ;  VFFT, de L. Mugnier pour appeler FFTW (de L. Rousset-Rouvi?re) si besoin
            % ;
            % ;AUTEUR :
            % ;   $Author: cassaing $
            % ;
            % ;HISTORIQUE :
            % ;   $Log: fftcentre.pro,v $
            % ;   Revision 1.10  2001-02-02 16:43:01+01  cassaing
            % ;   Keyword double=double pass? a vfft supprim? car type variable pass? suffit
            % ;
            % ;   Revision 1.9  2001-01-26 14:55:22+01  cassaing
            % ;   Appel syst?matique de vfft au lieu de fft.
            % ;
            % ;   Revision 1.8  2001-01-17 12:29:54+01  cassaing
            % ;   Appel ? routine_courante() pour la doc
            % ;
            % ;   Revision 1.7  2001-01-17 11:18:35+01  cassaing
            % ;   Remplacement du message d'aide obsol?te par l'appel auto ? doc_library
            % ;
            % ;   Revision 1.6  2001-01-17 10:45:48+01  cassaing
            % ;   Phaseur 2D rempli par blas_axpy plutot que indgen#(fltarr+1). Bug doc corrig?
            % ;
            % ;   Revision 1.5  2001-01-16 17:59:00+01  cassaing
            % ;   VERSION PAS FINIE EN COURS DE DEBUG ....
            % ;
            % ;   Revision 1.4  2001-01-16 17:31:57+01  cassaing
            % ;   Prise en compte de /overwrite sur x (dej? fait ds fft sur var temp)
            % ;
            % ;   Revision 1.3  1999-09-20 10:35:51+02  cassaing
            % ;   Demo ?crite pour N impair, cas double/float group?s avec diripi
            % ;
            % ;   Revision 1.2  1999-09-17 16:57:28+02  cassaing
            % ;   Calcul enfin OK avec bons termes de phase. Mais d?mo th?orique pas claire...
            % ;
            % ;   Revision 1.1  1999-09-16 15:47:41+02  cassaing
            % ;   Initial revision
            % ;-
            
            %   R. Conan - LAOG-ONERA
            %   $Version 1.0 $  $Date: 2002/11/29 $
            
            persistent phasor coef
            
            if nargin<3
                [n1,n2,n3] = size(x);
            else
                x(n1,n2,size(x,3)) = 0;
                [n1,n2,n3] = size(x);
            end
            
            if isempty(phasor) || ndims(phasor)~=ndims(x) || any(size(phasor)~=size(x))
                
                disp('Info.: Pre-computing for fftcentre...')
                
                diripi = -dir.*i.*pi;
                switch ndims(x)
                    case 1
                        n = length(x);
                        phasor = exp(diripi.*(0:(n-1)).*(1-n)./n);
                        coef   = exp(diripi*(n-1).^2./(2.*n));
                        %             switch dir
                        %                 case 1
                        %                     out    = coef.*fft(x.*phasor).*phasor;
                        %                 case -1
                        %                     out    = coef.*ifft(x.*phasor).*phasor;
                        %                 otherwise
                        %                     error('dir must be 1 or -1')
                        %             end
                    case 2
                        [u,v] = ndgrid((0:(n1-1)).*(1-n1)./n1,(0:(n2-1)).*(1-n2)./n2);
                        phasor = exp(diripi.*(u+v));
                        coef   = exp(diripi.*((n1-1).^2./n1+(n2-1).^2./n2)./2);
                        %             switch dir
                        %                 case 1
                        %                     out    = coef.*fft2(x.*phasor).*phasor;
                        %                 case -1
                        %                     out    = coef.*ifft2(x.*phasor).*phasor;
                        %                 otherwise
                        %                     error('dir must be 1 or -1')
                        %             end
                    case 3
                        [u,v] = ndgrid((0:(n1-1)).*(1-n1)./n1,(0:(n2-1)).*(1-n2)./n2);
                        phasor = exp(diripi.*(u+v));
                        coef   = exp(diripi.*((n1-1).^2./n1+(n2-1).^2./n2)./2);
                        phasor = repmat(phasor,[1,1,n3]);
                        %             switch dir
                        %                 case 1
                        %                     out    = coef.*fft2(x.*phasor).*phasor;
                        %                 case -1
                        %                     out    = coef.*ifft2(x.*phasor).*phasor;
                        %                 otherwise
                        %                     error('dir must be 1 or -1')
                        %             end
                    otherwise
                        error('fft dim must be < 3')
                end
                
            end
            
            switch ndims(x)
                case 1
                    switch dir
                        case 1
                            out    = coef.*fft(x.*phasor).*phasor;
                        case -1
                            out    = coef.*ifft(x.*phasor).*phasor;
                        otherwise
                            error('dir must be 1 or -1')
                    end
                case {2,3}
                    switch dir
                        case 1
                            out    = coef.*fft2(x.*phasor).*phasor;
                        case -1
                            out    = coef.*ifft2(x.*phasor).*phasor;
                        otherwise
                            error('dir must be 1 or -1')
                    end
                otherwise
                    error('fft dim must be < 3')
            end
            
>>>>>>> fe74e6d1
            
        end

    end

end<|MERGE_RESOLUTION|>--- conflicted
+++ resolved
@@ -728,7 +728,6 @@
             
         end
         
-<<<<<<< HEAD
         function out2 = pupCrossCorr(R1,R2,r)
             
             out2 = zeros(size(r));
@@ -741,7 +740,9 @@
             out2(f_index) = out2(f_index) + R1.*R1.*(acos(red)-red.*sqrt((1-red.*red)));
             red         = (R2*R2-R1*R1+rho.*rho)./(2.*rho)/(R2);
             out2(f_index) = out2(f_index) + R2.*R2.*(acos(red)-red.*sqrt((1-red.*red)));
-=======
+            
+        end
+
         function out = fftcentre(x,dir,n1,n2)
             %FFTCENTRE Computes the Fourier transform of a signal centered in the middle of the sample
             %The result is also centered on the same point. It is a conversion of an IDL routine written
@@ -880,7 +881,7 @@
                 
                 disp('Info.: Pre-computing for fftcentre...')
                 
-                diripi = -dir.*i.*pi;
+                diripi = -dir.*1i.*pi;
                 switch ndims(x)
                     case 1
                         n = length(x);
@@ -947,9 +948,7 @@
                 otherwise
                     error('fft dim must be < 3')
             end
-            
->>>>>>> fe74e6d1
-            
+                        
         end
 
     end
