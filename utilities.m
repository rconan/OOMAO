classdef utilities
    % UTILITIES Collection of various useful functions
    
    methods (Static)
        
        function out = piston(Npx,varargin)
            %% PISTON piston mode
            %
            % out = piston(Npx) Computes a piston on Npx pixel across the
            % diameter
            %
            % out = piston(Npx,nOut) Computes a piston on Npx pixel across
            % the diameter inside a square array of nOutXnOut pixels.
            %
            % out = piston(Npx,nOut,xOffset,yOffset) Computes a piston on
            % Npx pixel across the diameter inside a square array of
            % nOutXnOut pixels at xOffset and yOffset pixels from the
            % center.
            %
            % out = piston( ... ,'shape','square') By default the piston is
            % a disc but here it is forced to be a square
            %
            % out = piston( ... ,'shape','hex') By default the piston is
            % a disc but here it is forced to be hexagonal, nOut is equal
            % to twice the hexagonal side
            %
            % out = piston( ... ,'type','logical') By default the piston
            % values are in double but they can be casted into any types
            % supported by Matlab like logical
            
            p = inputParser;
            p.addRequired('Npx',@isnumeric);
            p.addOptional('nOut',Npx,@isnumeric);
            p.addOptional('xOffset',0,@isnumeric);
            p.addOptional('yOffset',0,@isnumeric);
            p.addParamValue('shape','disc',@ischar);
            p.addParamValue('type','double',@ischar);
            parse(p,Npx,varargin{:});
            param = p.Results;
            
            x = -(param.nOut-1)/2:(param.nOut-1)/2;
            u = x - param.xOffset;
            v = x - param.yOffset;
            
            [x,y,r,o] = utilities.cartAndPol(2.*u./Npx,2.*v./Npx);
            
            switch param.shape
                case 'disc'
                    out = double(r <= 1);
                case 'square'
                    out = double( abs(x)<=1 & abs(y)<=1 );
                case {'hex','hexagonal'}
                    out = double( abs(x)<=sqrt(3)/2 & abs(y)<=x/sqrt(3)+1 & abs(y)<=-x/sqrt(3)+1 );
                otherwise
                    error('The piston shape is either a disc or a square')
            end
            
            switch param.type
                case 'logical'
                    out = logical(out);
                case 'double'
                otherwise
                    error('The piston type is either a double or logical')
            end
        end
        
        function varargout = cartAndPol(u,varargin)
            %% CARTANDPOL Cartesian and polar coordinate arrays
            %
            % [x,y,r,o] = cartAndPol(n) Shortcuts to u = ((1-n):2:(n-1))/n;
            % [x,y] = meshgrid(u);[o,r] = cart2pol(x,y);
            %
            % [x,y,r,o] = cartAndPol(n,R) Shortcuts to u = R*((1-n):2:(n-1))/n;
            % [x,y] = meshgrid(u);[o,r] = cart2pol(x,y);
            %
            % [x,y,r,o] = cartAndPol(u) Shortcuts to [x,y] = meshgrid(u);[o,r] =
            % cart2pol(x,y);
            %
            % [x,y,r,o] = cartAndPol(u,v) Shortcuts to [x,y] = meshgrid(u,v);[o,r] =
            % cart2pol(x,y);
            %
            % [x,y,r,o] = cartAndPol(n,[],type)
            %
            % [x,y,r,o] = cartAndPol(n,R,type)
            %
            % [x,y,r,o] = cartAndPol(u,[],type
            %
            % [x,y,r,o] = cartAndPol(u,v, type) Same as above but now the type of x, y,
            % r and o is now specified: double (default) or single
            %
            % [...] = cartAndPol(...,'offset',[xOffset,yOffset]) offsets
            % the grid by xOffset and yOffset
            %
            % [r,o] = cartAndPol(...,'output','polar')
            %
            % [r] = cartAndPol(...,'output','radius')
            
            
            p = inputParser;
            p.addRequired('u',@isnumeric);
            p.addOptional('v',[],@isnumeric);
            p.addParamValue('offset',[0,0],@isnumeric);
            p.addParamValue('type','double',@ischar);
            p.addParamValue('output','all',@ischar);
            p.parse(u, varargin{:})
            u      = p.Results.u;
            v      = p.Results.v;
            offset = p.Results.offset;
            type   = p.Results.type;
            output = p.Results.output;
            
            if isempty(v)
                if numel(u)==1
                    u = 2*( -(u-1)/2:(u-1)/2 )/u;%linspace(-1,1,u);
                end
                v=u;
            elseif (numel(u)==1) && (numel(v)==1)
                u = 2*v*( -(u-1)/2:(u-1)/2 )/u;%linspace(-v,v,u);
                v = u;
            end
            
            if strcmp(type,'single')
                [x,y] = meshgrid(single(u-offset(1)),single(v-offset(2)));
            else
                [x,y] = meshgrid(u-offset(1),v-offset(2));
            end
            [o,r] = cart2pol(x,y);
            
            switch output
                case 'all'
                    varargout{1} = x;
                    varargout{2} = y;
                    varargout{3} = r;
                    varargout{4} = o;
                case 'polar'
                    varargout{1} = r;
                    varargout{2} = o;
                case 'radius'
                    varargout{1} = r;
                otherwise
                    error('oomao:utilities:cartAndPol:wrongOutput',...
                        'Valid outputs are all, polar or radius.')
            end
            
        end
        
        function frame = toggleFrame(frame,toggle)
            %% TOGGLEFRAME 2D to 3D array reshaping
            %
            % out = toggleFrame(frame) reshapes a 2D array into a 3D array or a
            % 3d array into a 2D array
            %
            % out = toggleFrame(frame,toggle) reshapes the array into a 2D
            % array if toggle is equal to 2 or into a 3D array if toggle is
            % equal to 3
            
            n    = ndims(frame);
            dims = size(frame);
            if length(dims)==2
                dims(3) = 1;
            end
            
            if nargin<2
                if n==2
                    toggle = 3;
                else
                    toggle = 2;
                end
            end
            
            
            
            if n~=toggle || toggle==2
                switch toggle
                    case 2
                        %                         fprintf(' @(toggleFrame)> 2D: [%d,%d] !\n',dims(1)*dims(2),dims(3))
                        frame = reshape(frame,dims(1)*dims(2),dims(3));
                    case 3
                        m = sqrt(dims(1));
                        %                         fprintf(' @(toggleFrame)> 3D: [%d,%d,%d] !\n',m,m,dims(2))
                        frame = reshape(frame,[m,m,dims(2)]);
                end
            end
            
        end
        
        
        function index = rearrange(sizeArray,sizeSubArray,overlap,columnMajor)
            %5 REARRANGE Array linear index scrambling
            %
            % index = rearrange(sizeArray,sizeSubArray) Rearrange the linear index of
            % an array of size sizeArray in a 2D matrix where each row contains the
            % index of a sub-array of size sizeSubArray taken from the initial array
            %
            % index = rearrange(sizeArray,sizeSubArray,overlap) Rearrange the linear
            % index of  an array of size sizeArray in a 2D matrix where each row
            % contains the index of a sub-array of size sizeSubArray taken from the
            % initial array. The sub-arrays overlap a number overlap(1) of rows and
            % overlap(2) of columns.
            %
            % index = rearrange(sizeArray,sizeSubArray,[],'column') Same as above but
            % now the sub-array browse the array along the columns not the rows as
            % before.
            %
            % index = rearrange(sizeArray,sizeSubArray,overlap,'column') Same as above
            % with overlapping
            %
            % Example:
            % >> a = reshape(1:36,6,6)
            % a =
            %      1     7    13    19    25    31
            %      2     8    14    20    26    32
            %      3     9    15    21    27    33
            %      4    10    16    22    28    34
            %      5    11    17    23    29    35
            %      6    12    18    24    30    36
            % >> index = rearrange(size(a),[3,3])
            % ans =
            %      1     4    19    22
            %      2     5    20    23
            %      3     6    21    24
            %      7    10    25    28
            %      8    11    26    29
            %      9    12    27    30
            %     13    16    31    34
            %     14    17    32    35
            %     15    18    33    36
            % >> rearrange(size(a),[3,3],[],'column')
            % ans =
            %      1    19     4    22
            %      2    20     5    23
            %      3    21     6    24
            %      7    25    10    28
            %      8    26    11    29
            %      9    27    12    30
            %     13    31    16    34
            %     14    32    17    35
            %     15    33    18    36
            % >> reshape( a(index) ,[3,3,4])
            % ans(:,:,1) =
            %      1     7    13
            %      2     8    14
            %      3     9    15
            % ans(:,:,2) =
            %      4    10    16
            %      5    11    17
            %      6    12    18
            % ans(:,:,3) =
            %
            %     19    25    31
            %     20    26    32
            %     21    27    33
            % ans(:,:,4) =
            %     22    28    34
            %     23    29    35
            %     24    30    36
            
            % $Id: rearrange.m 409 2006-07-12 16:49:24Z aoteam $
            
            if nargin<3 || isempty(overlap)
                overlap = zeros(1,2);
            end
            
            n     = sizeArray(1);
            m     = sizeArray(2);
            k     = prod(sizeArray(3:end));
            nSub  = sizeSubArray(1);
            if numel(sizeSubArray)==1
                mSub = nSub;
            else
                mSub  = sizeSubArray(2);
            end
            
            if rem(n,2)
                % Odd n
                nNSub = (n+overlap(1))/nSub;
                mMSub = (m+overlap(2))/mSub;
            else
                % Even n
                nNSub = n/nSub + overlap(1);
                mMSub = m/mSub + overlap(2);
            end
            
            % Type the index array as an unsigned integer with the coding depending on
            % the value of the largest elements of the index array
            switch find(2.^(2.^(3:6))-1 > prod(sizeArray),1)
                case 1
                    uint = @(x) uint8(x);
                case 2
                    uint = @(x) uint16(x);
                case 3
                    uint = @(x) uint32(x);
                case 4
                    uint = @(x) uint64(x);
                otherwise
                    error('Array size to big')
            end
            
            % Sub-array index in array
            [i,j] = ndgrid(uint(1:nSub),uint(1:mSub));
            index = repmat( sub2ind( [n,m] , i(:) , j(:) ) , [ 1 , nNSub*mMSub*k ] );
            
            % Step index
            indexStep = ...
                repmat( uint(0:nNSub-1).'*(nSub-overlap(1))   , [  1   , mMSub*k ] ) + ...
                repmat( uint(0:mMSub*k-1)*(mSub-overlap(2))*n , [nNSub ,    1    ] );
            
            if nargin==4
                % Column major propagation of sub-array
                indexStep = indexStep.';
            end
            
            indexStep = repmat( reshape( indexStep , [1,nNSub*mMSub*k] ) , [nSub*mSub,1] );
            
            index = index + indexStep;
        end
        
        function out = sombrero(n,x)
            %% SOMBRERO Order n sombrero function
            %
            % out = sombrero(n,x) computes besselj(n,x)/x
            
            if n==0
                out = besselj(0,x)./x;
            else
                if n>1
                    out = zeros(size(x));
                else
                    out = 0.5*ones(size(x));
                end
                u = x~=0;
                x = x(u);
                out(u) = besselj(n,x)./x;
            end
        end
        
        function out = sinc(x)
            %% SINC Sinus cardinal function
            %
            % out = sinc(x) computes sin(pi*x)/(pi*x)
           
            out = ones(size(x));
            u = x~=0;
            x = x(u);
            out(u) = sin(pi*x)./(pi*x);
        end
        
        function out = fittingError(tel,atm,dm)
            %% FITTINGERROR Deformable mirror fitting error variance
            %
            % out = fittingError(telAtm,dm) computes the fitting error
            % variance of a a deformableMirror object for given telescope
            % and atmosphere objects
            
            c = (3/5)*(gamma(11/6)^2/pi^(8/3))*(24*gamma(6/5)/5)^(5/6);
            out = c*(tel.D/atm.r0)^(5/3)*...
                (dm.nValidActuator/pi + (tel.D/atm.L0)^2)^(-5/6);
        end
        
        function out = binning(frame,outRes)
            %% BINNING Frame binning
            % 
            % out = binning(frame,[n,m]) bins the frame pixels into a nXm
            % array; frame can be either a single frame or a data cube
            
            [n,m,nFrame] = size(frame);
            out          = zeros(outRes(1),outRes(2),nFrame);
            n1 = n/outRes(1);
            m2 = m/outRes(2);
            if n1==1 && m2==1
                out = frame;
                return
            end
            if n1==1
                for kFrame=1:nFrame
                    out(:,:,kFrame) = ...
                        reshape( ...
                        sum( ...
                        reshape( ...
                        frame(:,:,kFrame).', m2 , [] ) ...
                        ).' , ...
                        outRes(2) , [] ).';
                end
            elseif m2==1
                for kFrame=1:nFrame
                    out(:,:,kFrame) = ...
                        reshape( ...
                        sum( ...
                        reshape( frame(:,:,kFrame) , n1 , [] ) ...
                        ) , ...
                        outRes(1) , [] );
                end
            else
                for kFrame=1:nFrame
                    out(:,:,kFrame) = ...
                        reshape( ...
                        sum( ...
                        reshape( ...
                        reshape( ...
                        sum( ...
                        reshape( frame(:,:,kFrame) , n1 , [] ) ...
                        ) , ...
                        outRes(1) , [] ).' , ...
                        m2 , [] ) ...
                        ) , ...
                        outRes(2) , [] ).';
                end
            end
        end
        
        function out = polar3(theta,rho,z,varargin)
            %% POLAR3 Polar coordinate plot with color coded markers
            %
            % polar3(theta,rho,z) makes a plot using polar coordinates of
            % the angle THETA, in radians, versus the radius RHO. The color
            % of the markers is scaled according to the values in vector z.
            %
            % polar3(theta,rho,z,style) uses the marker specified in style
            %
            % polar3(...,'zMinMax',zBound) sets the z color scale limits to
            % the zBound values
            %
            % h = polar3(...) returns a handle to the plotted object in H.
            %
            % See also polar
            
            p = inputParser;
            p.addRequired('theta',@isnumeric);
            p.addRequired('rho',@isnumeric);
            p.addRequired('z',@isnumeric);
            p.addOptional('style','.',@ischar);
            p.addParamValue('zMinMax',[],@isnumeric);
            p.parse(theta,rho,z , varargin{:});
            style   = p.Results.style;
            zMinMax = p.Results.zMinMax;
            
            n = length(theta);
            if isempty(zMinMax)
                minZ = min(z);
                maxZ = max(z);
                fprintf(' @(utilities:polar3)> Z axis minmax: [%.2f,%.2f]\n',minZ,maxZ)
            else
                minZ = zMinMax(1);
                maxZ = zMinMax(2);
            end
            
            c    = colormap;
            nc = length(c);
            zc = fix((nc-1)*(z - minZ)/(maxZ-minZ) + 1);
            
            index = find(rho==max(rho));
            h = polar(theta(index),rho(index),'.');
            delete(h)
            
            h = zeros(n,1);
            hold on
            for k=1:n
                h(k) = polar(theta(k),rho(k),style);
                set(h(k),'zData',z(k),'color',c(zc(k),:))
            end
            hold off
            
            hc = colorbar;
            set(hc,'ylim',[minZ maxZ])
            set(get(hc,'children'),'YData',[minZ maxZ])
            
            if nargout == 1
                out = h;
            end
        end
        
        
        function out = defocusDistance(a4,focalLength,diameter,wavelength,unit)
            % DEFOCUSDISTANCE Focal point deplacement for a Zernike defocus
            %
            % out = defocusDistance(a4,focalLength,diameter,wavelength)
            % Compute the focal point relative position [meter] for the
            % Zernike (Noll normalized) focus coefficients [radian], the
            % focalLength [meter], the beam diameter [meter] and the
            % wavelength [meter] 
            %
            % out = defocusDistance(a4,focalLength,diameter,wavelength,unit) 
            % The result is converted into the appropriate unit: 3, 0, -3,
            % -6, -9 for example correspond to km, m, mm, micron, nm,
            % respectively
            
            out = 16*sqrt(3)*a4*(focalLength/diameter)^2/...
                ( 2*pi/wavelength - 16*sqrt(3)*a4*focalLength/diameter^2 );
            
            if nargin>4
                out = out*10^-unit;
            end
        end
        
        function out = outOfFocus(delta,focalLength,diameter,wavelength,unit)
            % OUTOFFOCUS Zernike focus for a focal point deplacement 
            %
            % out = outOfFocus(delta,focalLength,diameter,wavelength)
            % Compute the Zernike (Noll normalized) focus coefficients
            % [radian] for the focal point relative position [meter], the
            % focalLength [meter], the beam diameter [meter] and the
            % wavelength [meter]
            
            out = ( 2*pi*delta/wavelength ) / ...
                ( 16*sqrt(3)*( (focalLength/diameter)^2 + focalLength*delta/diameter^2 ) );
            
            if nargin>4
                out = (wavelength/(2*pi))*out*10^-unit;
            end
            
        end
        
        function out = orbitalVelocity(h,zen)
            %% ORBITALVELOCITY Orbital angular velocity
            %
            % out = orbitalVelocity(h) computes the orbital angular in
            % [rad/s] velocity at altitude h a zenith
            %
            % out = orbitalVelocity(h,zen) computes the orbital angular in
            % [rad/s] velocity at altitude h a zenith angle zen
            
            
            if nargin==1
                zen = 0;
            end
            out = sqrt(constants.G*constants.Me/(constants.Re+h)).*...
                (1-constants.Re*sin(zen)^2/(constants.Re+h))./h;
        end
        
        function out = pointAheadAngle(h,zen)
            %% POINTAHEADANGLE Point ahead angle
            %
            % out = pointAheadAngle(h) computes the orbital angular in
            % [rad] velocity at altitude h a zenith
            %
            % out = pointAheadAngle(h,zen) computes the orbital angular in
            % [rad] velocity at altitude h a zenith angle zen
            
            
            if nargin==1
                zen = 0;
            end
            out = 2*h*utilities.orbitalVelocity(h,zen)*sec(zen)/constants.c;
        end
        
        function [vertex,center] = hexagonalArray(nCycle,pitch)
            %% HEXAGONALARRAY Array of hexagonals
            %
            % [vertex,center] = hexagonalArray(nCycle,pitch) computes the
            % vertex and center coordinates of hexagons with the given
            % pitch arranged in a hexagonal array
            
            if nargin<2
                pitch=1;
            end
            a = pitch/sqrt(3);
            hexCoord = a*exp(1i*((0:5)*pi/3 + pi/2));
            count = 1;
            nSegment = 3*nCycle^2+3*nCycle+1;
            vertex = zeros(6,nSegment);
            vertex(:,count) = hexCoord;
            center = zeros(nSegment,1);
            for cycle=1:nCycle
                for o=1:6
                    zo = hexCoord + cycle*a*sqrt(3)*exp(1i*(o-1)*pi/3);
                    for k=1:cycle
                        zk = zo + (k-1)*a*sqrt(3)*exp(1i*((o-1)*pi/3+2*pi/3));
                        zk_center = mean(zk);
                        count = count + 1;
                        vertex(:,count) = zk;
                        center(count)   = zk_center;
                    end
                end
            end
            v = vertex(:);
            f = reshape(1:6*nSegment,6,nSegment);
            figure(nSegment)
            patch('Faces',f','Vertices',[real(v(:)),imag(v(:))],'FaceColor',[1,1,1]*0.8);
%             line(real(center),imag(center),'color','r','marker','.')
            axis square
            set(gca,'ylim',get(gca,'xlim'))
            title(sprintf('%d segments',nSegment))
        end
        
        function V = gramSchmidt(V)
            %% GRAMSCHMIDT Gram-Schmidt orthonormalization process
            %
            % V = gramSchmidt(V) orthonormalize the vector set V according
            % to the Gram-Schimdt process
            
            k = size(V,2);
            for j=1:k
                v = V(:,j);
                for i=1:j-1
                    u = V(:,i);
                    v = v - u*(u'*v)*(u'*u);
                end
                V(:,j) = v/norm(v);
            end
            
        end
        
<<<<<<< HEAD
        function out = besselJDerivative(nu,x)
            %% BESSELJDERIVATIVE Derivative of Bessel function of the first kind 
            %
            % out = besselJDerivative(nu,x) computes the derivative of the
            % Bessel function of the first kind of order n at x
            
            out = 0.5*( besselj(nu-1,x) - besselj(nu+1,x) );
            
        end
        
        function s = besselJDerivativeRoots(nu,ns)
           %% BESSELJDERIVATIVEROOUTS Roots of the drivative of Bessel function of the first kind 
           %
           % s = besselJDerivativeRoots(nu,ns) computes the ns first roots
           % of the derivative of the Bessel function of the first kind of
           % order n
            
            bjd = @(x) tools.besselJDerivative(nu,abs(x));
            s = zeros(1,ns);
            if nu==0
                s(1) = fzero( bjd , nu+3);
            else
                s(1) = fzero( bjd , nu);
            end
            for ks=2:ns
                x0 = ceil( s(ks-1) );
                bjd_x0 = bjd( x0 );
                x1 = x0 + pi; % the intervalle between 2 succesive roots tends towards pi but may larger for the first roots
                count = 0;
                while bjd_x0*bjd(x1)>0 && count<3
                    x1 = x1 + pi;
                    count = count + 1;
                end
                if count>2
                    error('Failed finding two points around roots where the signs of Bessel derivative differ!')
                end
                s(ks) = fzero( bjd , [x0,x1]);
            end
            
%             figure(103)
%             fplot( bjd, [0,ceil(s(end))])
%             grid
%             line( s, zeros(size(s)), 'color','r','marker','.','linestyle','none')
=======
        function rc = fitFwhm(profile)
            C = contourc(profile/max(profile(:)),[0.5,0.5]);
            rr = hypot(C(1,2:end),C(2,2:end));
            xc = sum(rr.*C(1,2:end))./sum(rr);
            yc = sum(rr.*C(2,2:end))./sum(rr);
%             line(xc,yc,'color','r','marker','x')
            rc = mean(sqrt((C(1,2:end)-xc).^2 + (C(2,2:end)-yc).^2));
>>>>>>> 72aafbcf
        end
        
    end

end<|MERGE_RESOLUTION|>--- conflicted
+++ resolved
@@ -600,7 +600,6 @@
             
         end
         
-<<<<<<< HEAD
         function out = besselJDerivative(nu,x)
             %% BESSELJDERIVATIVE Derivative of Bessel function of the first kind 
             %
@@ -644,7 +643,9 @@
 %             fplot( bjd, [0,ceil(s(end))])
 %             grid
 %             line( s, zeros(size(s)), 'color','r','marker','.','linestyle','none')
-=======
+
+        end
+
         function rc = fitFwhm(profile)
             C = contourc(profile/max(profile(:)),[0.5,0.5]);
             rr = hypot(C(1,2:end),C(2,2:end));
@@ -652,7 +653,6 @@
             yc = sum(rr.*C(2,2:end))./sum(rr);
 %             line(xc,yc,'color','r','marker','x')
             rc = mean(sqrt((C(1,2:end)-xc).^2 + (C(2,2:end)-yc).^2));
->>>>>>> 72aafbcf
         end
         
     end
