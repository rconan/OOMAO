--- conflicted
+++ resolved
@@ -263,7 +263,6 @@
                     end
                     close(h)
                 end
-<<<<<<< HEAD
                 elt = toc(tId);
                 
 %                 pokeMatrix = src.wavelength*pokeMatrix./calibDmStroke;
@@ -277,38 +276,39 @@
                 fprintf(' . min. and max. values: [%5.2f,%5.2f]\n',max(pokeMatrixNZ),min(pokeMatrixNZ))
                 fprintf(' . mean and median of absolute values: [%5.2f,%5.2f]\n',mean(abs(pokeMatrixNZ)),median(abs(pokeMatrixNZ)))
                 fprintf('________________________\n')
-=======
->>>>>>> 529313ce
+
                 pokeMatrix = pokeMatrix./calibDmStroke;
-                calib = calibrationVault(pokeMatrix);
-                
+                if isnumeric(obj.modes)
+                    calib = calibrationVault(pokeMatrix,obj.modes,src.mask);
+                else
+                    calib = calibrationVault(pokeMatrix,obj.modes.modes,src.mask);
+                end
             else 
                 
                 %%% Tip-Tilt sensor calibration
                 
                 tel = src.opticalPath{1};
                 zern = zernike(tel,2:3);
-                zern.c = eye(2)*src.wavelength/4;
+                zern.c = eye(2)*calibDmStroke;%src.wavelength/4;
                 src = src.*zern;
-                buf = reshape(src.phase,tel.resolution,2*tel.resolution);
+%                 buf = reshape(src.phase,tel.resolution,2*tel.resolution);
                 
                 % zernike projection onto DM influence functions
                 obj = obj\src;
-                src = src.*tel*obj;
+%                 src = src.*tel*obj;
                 dmTtCoefs = obj.coefs;
-                
-                buf = [buf;reshape(src.phase,tel.resolution,2*tel.resolution)];
-                figure
-                imagesc(buf)
-                axis square
-                colorbar
-                
-                obj.coefs = dmTtCoefs*calibDmStroke;
+%                 
+%                 buf = [buf;reshape(src.phase,tel.resolution,2*tel.resolution)];
+%                 figure
+%                 imagesc(buf)
+%                 axis square
+%                 colorbar
+                
+%                 obj.coefs = dmTtCoefs;
                 src = src.*tel*obj*sensor;
                 pokeTipTilt = sensor.slopes/calibDmStroke;
                 calib = calibrationVault(pokeTipTilt);
                 calib.spaceJump = dmTtCoefs;
-                calib.nThresholded = 0;
             end
             
             obj.coefs = 0;
